;;; core.clj -- Core functions built on the CERN Colt Library

;; by David Edgar Liebke http://incanter.org
;; March 11, 2009

;; Copyright (c) David Edgar Liebke, 2009. All rights reserved.  The use
;; and distribution terms for this software are covered by the Eclipse
;; Public License 1.0 (http://opensource.org/licenses/eclipse-1.0.php)
;; which can be found in the file epl-v10.htincanter.at the root of this
;; distribution.  By using this software in any fashion, you are
;; agreeing to be bound by the terms of this license.  You must not
;; remove this notice, or any other, from this software.

;; CHANGE LOG
;; March 11, 2009: First version



(ns ^{:doc "This is the core numerics library for Incanter.
            It provides functions for vector- and matrix-based
            mathematical operations and the core data manipulation
            functions for Incanter.

            This library is built on Clatrix (https://github.com/tel/clatrix)
            and Parallel Colt 
            (http://sites.google.com/site/piotrwendykier/software/parallelcolt)
            an extension of the Colt numerics library
            (http://acs.lbl.gov/~hoschek/colt/).
            "
       :author "David Edgar Liebke"}

  incanter.core

  (:use [incanter internal]
        [incanter.infix :only (infix-to-prefix defop)]
        [clojure.set :only (difference)])
  (:require [clatrix.core :as clx])
  (:require [clojure.core.matrix :as m])
  (:import (clatrix.core Matrix)
           (cern.jet.math.tdouble DoubleArithmetic)
           (cern.colt.list.tdouble DoubleArrayList)
           (cern.jet.stat.tdouble DoubleDescriptive Gamma)
           (javax.swing JTable JScrollPane JFrame)
           (java.util Vector)))

(m/set-current-implementation :clatrix) 

(def ^{:dynamic true
       :doc "This variable is bound to a dataset when the with-data macro is used.
              functions like $ and $where can use $data as a default argument."}
     $data)

(defrecord Dataset [column-names rows])
(derive incanter.core.Dataset ::dataset)
(derive clatrix.core.Matrix ::matrix)

(defn matrix
"
  Returns a matrix, in a valid core.matrix format. You can use the slices function to
  access the rows.

  Equivalent to R's matrix function.

  Examples:
    (def A (matrix [[1 2 3] [4 5 6] [7 8 9]])) ; produces a 3x3 matrix
    (def A2 (matrix [1 2 3 4 5 6 7 8 9] 3)) ; produces the same 3x3 matrix
    (def B (matrix [1 2 3 4 5 6 7 8 9])) ; produces a 9x1 column matrix

    (first A) ; produces a row matrix [1 2 3]
    (rest A) ; produces a sub matrix [[4 5 6] [7 8 9]]
    (first (first A)) ; produces 1.0
    (rest (first A)) ; produces a row matrix [2 3]

    ; since (plus row1 row2) adds the two rows element-by-element
    (reduce plus A) ; produces the sums of the columns

    ; and since (sum row1) sums the elements of the row
    (map sum A) ; produces the sums of the rows

    ; you can filter the rows using Clojure's filter function
    (filter #(> (nth % 1) 4) A) ; returns the rows where the second column is greater than 4.

  References:
    http://incanter.org/docs/parallelcolt/api/cern/colt/matrix/tdouble/DoubleMatrix2D.html

"
  ([data]
    (let [data (m/matrix data)]
      (if (== (m/dimensionality data) 1)
        (m/column-matrix data)
        data)))

  ([data ^Integer ncol]
    (m/matrix (partition ncol data)))

  ([init-val ^Integer rows ^Integer cols]
    (m/compute-matrix [rows cols] (constantly init-val))))

(defn matrix?
  " Test if obj is 'derived' clatrix.core.Matrix"
  ([obj] (m/matrix? obj)))


(defn dataset?
" Determines if obj is of type incanter.core.Dataset."
  ([obj] (isa? (type obj) incanter.core.Dataset)))

(defn nrow
  ^{:tag Integer
     :doc " Returns the number of rows in the given matrix. Equivalent to R's nrow function."}
  ([mat]
	   (cond
	     (m/matrix? mat) (m/row-count mat)
	     (dataset? mat) (count (:rows mat))
	     (coll? mat) (count mat))))


(defn ncol
  ^{:tag Integer
     :doc " Returns the number of columns in the given matrix. Equivalent to R's ncol function."}
  ([mat]
   (cond
     (m/matrix? mat) (m/column-count mat)
     (dataset? mat) (count (:column-names mat))
     (coll? mat) 1 )))



(defn dim
  " Returns a vector with the number of rows and columns of the given matrix. "
  ([mat]
   [(nrow mat) (ncol mat)]))



(defn identity-matrix
"   Returns an n-by-n identity matrix.

    Examples:
      (identity-matrix 4)

"
([^Integer n] (m/identity-matrix n)))


(defn diag
  "
  If given a matrix, diag returns a sequence of its diagonal elements.
  If given a sequence, it returns a matrix with the sequence's elements
  on its diagonal. Equivalent to R's diag function.

  Examples:
  (diag [1 2 3 4])

  (def A (matrix [[1 2 3]
  [4 5 6]
  [7 8 9]]))
  (diag A)
  "
  [m]
  (if (== 2 (m/dimensionality m)) 
    (m/main-diagonal m)
    (m/diagonal-matrix m)))


(defn ^Matrix trans
"   Returns the transpose of the given matrix. Equivalent to R's t function

    Examples:
      (def A (matrix [[1 2 3]
                     [4 5 6]
                     [7 8 9]]))

      (trans A)

"
  ([mat]
   (if (m/matrix? mat)
     (m/transpose mat)
     (m/transpose (m/matrix mat)))))



(defn- except-for
" Returns a lazy list of numbers ranging from 0 to n, except for the given exceptions.

  Examples:

    (except-for 10 3)
    (except-for 10 [5 7])

"
  ([n exceptions]
    (let [except (if (coll? exceptions) exceptions [exceptions])]
      (for [i (range n) :when (reduce #(and %1 %2) (map #(not= i %) except))] i))))



(defmulti sel
"
  Returns an element or subset of the given matrix, dataset, or list.

  Argument:
    a matrix object, dataset, or list.

  Options:
    :rows (default true)
      returns all rows by default, can pass a row index or sequence of row indices
    :cols (default true)
      returns all columns by default, can pass a column index or sequence of column indices
    :except-rows (default nil) can pass a row index or sequence of row indices to exclude
    :except-cols (default nil) can pass a column index or sequence of column indices to exclude
    :filter (default nil)
      a function can be provided to filter the rows of the matrix

  Examples:
    (use 'incanter.datasets)
    (def iris (to-matrix (get-dataset :iris)))
    (sel iris 0 0) ; first element
    (sel iris :rows 0 :cols 0) ; also first element
    (sel iris :cols 0) ; first column of all rows
    (sel iris :cols [0 2]) ; first and third column of all rows
    (sel iris :rows (range 10) :cols (range 2)) ; first two columns of the first 10 rows
    (sel iris :rows (range 10)) ; all columns of the first 10 rows

    ;; exclude rows or columns
    (sel iris :except-rows (range 10)) ; all columns of all but the first 10 rows
    (sel iris :except-cols 1) ; all columns except the second

    ;; return only the first 10 even rows
    (sel iris :rows (range 10) :filter #(even? (int (nth % 0))))
    ;; select rows where distance (third column) is greater than 50
    (sel iris :filter #(> (nth % 2) 4))

    ;; examples with datasets
    (use 'incanter.datasets)
    (def us-arrests (get-dataset :us-arrests))
    (sel us-arrests :cols \"State\")
    (sel us-arrests :cols :State)

    (sel us-arrests :cols [\"State\" \"Murder\"])
    (sel us-arrests :cols [:State :Murder])


"
  (fn [mat & options] [(type mat) (keyword? (first options))]))


;; (defmethod sel [nil false] [])
;; (defmethod sel [nil true] [])

(defmethod sel [java.util.List false]
  ([^java.util.List lst rows cols]
   (sel lst :rows rows :cols cols)))

(defmethod sel [java.util.List true]
  ([^java.util.List lst & {:keys [rows cols except-rows except-cols filter-fn all]}]
     (let [rows (cond
                 rows rows
                 except-rows (except-for (nrow lst) except-rows)
                 :else true)
           cols (cond
                 cols cols
                 except-cols (except-for (nrow (first lst)) except-cols)
                 all all
                 :else true)
           lst (if (nil? filter-fn) lst (filter filter-fn lst))
           all-rows? (or (true? rows) (= rows :all) all)
           all-cols? (or (true? cols) (= cols :all) (= all :all))]
     (cond
       (and (number? rows) (number? cols))
         (nth (nth lst rows) cols)
       (and all-rows? (coll? cols))
         (map (fn [r] (map #(nth r %) cols)) lst)
       (and all-rows? (number? cols))
         (map #(nth % cols) lst)
       (and (coll? rows) (number? cols))
         (map #(nth % cols)
              (map #(nth lst %) rows))
       (and (coll? rows) all-cols?)
         (map #(nth lst %) rows)
       (and (number? rows) all-cols?)
         (nth lst rows)
       (and (number? rows) (coll? cols))
         (map #(nth (nth lst rows) %) cols)
       (and (coll? rows) (coll? cols))
         (map (fn [r] (map #(nth r %) cols))
              (map #(nth lst %) rows))
       (and all-rows? all-cols?)
         lst))))

(defmethod sel [clatrix.core.Matrix false]
  ([^clatrix.core.Matrix mat rows columns]
   (let [rws (if (number? rows) [rows] rows)
         cols (if (number? columns) [columns] columns)
         all-rows? (or (true? rws) (= rws :all))
         all-cols? (or (true? cols) (= cols :all))]
    (cond
      (and (number? rows) (number? columns))
        (clx/get mat rows columns)
      (and all-rows? (coll? cols))
        (clx/get mat (range (nrow mat)) cols)
      (and (coll? rws) all-cols?)
        (clx/get mat rws (range (ncol mat)))
      (and (coll? rws) (coll? cols))
        (clx/get mat rws cols)
      (and all-rows? all-cols?)
        mat))))

(defmethod sel [clatrix.core.Matrix true]
  ([mat & {:keys [rows cols except-rows except-cols filter-fn all]}]
   (let [rows (cond
                rows rows
                except-rows (except-for (nrow mat) except-rows)
                :else true)
         cols (cond
                cols cols
                except-cols (except-for (ncol mat) except-cols)
                all all
                :else true)
         mat (if (nil? filter-fn) mat (matrix (filter filter-fn mat)))
         all-rows? (or (true? rows) (= rows :all) all)
         all-cols? (or (true? cols) (= cols :all) (= all :all))]
     (cond
       (and (number? rows) (number? cols))
         (clx/get mat rows cols)
       (and all-rows? (coll? cols))
         (clx/get mat (range (nrow mat)) cols)
       (and all-rows? (number? cols))
         (clx/get mat (range (nrow mat)) [cols])
       (and (coll? rows) (number? cols))
         (clx/get mat rows [cols])
       (and (coll? rows) all-cols?)
         (clx/get mat rows (range (ncol mat)))
       (and (number? rows) all-cols?)
         (clx/get mat [rows] (range (ncol mat)))
       (and (number? rows) (coll? cols))
         (clx/get mat [rows] cols)
       (and (coll? rows) (coll? cols))
         (clx/get mat rows cols)
       (and all-rows? all-cols?)
         mat))))

(defmethod sel :default
  ([mat & more]
    (apply sel (m/matrix :clatrix mat) more)
    ))

(defn bind-rows
"   Returns the matrix resulting from concatenating the given matrices
    and/or sequences by their rows. Equivalent to R's rbind.

    Examples:
      (def A (matrix [[1 2 3]
                     [4 5 6]
                     [7 8 9]]))

      (def B (matrix [[10 11 12]
                      [13 14 15]]))

      (bind-rows A B)

      (bind-rows [1 2 3 4] [5 6 7 8])

"
  ([m & args]
   (let [dm (m/dimensionality m)
        m (cond
            (== dm 1) (m/row-matrix m)
            (== dm 2) m
            :else (throw (RuntimeException. (str "Can't bind rows to array of dimensionality " dm))))
        ]
    (apply m/join m args))))



(defn bind-columns
  "   Returns the matrix resulting from concatenating the given matrices
  and/or sequences by their columns. Equivalent to R's cbind.

  Examples:
  (def A (matrix [[1 2 3]
  [4 5 6]
  [7 8 9]]))

  (def B (matrix [10 11 12]))

  (bind-columns A B)

  (bind-columns [1 2 3 4] [5 6 7 8])


  "
  [m & args]
  (let [dm (m/dimensionality m)
        m (cond
            (== dm 1) (m/row-matrix m)
            (== dm 2) (m/transpose m)
            :else (throw (RuntimeException. (str "Can't bind columns to array of dimensionality " dm))))
        ]
    (m/transpose (apply m/join m (map m/transpose args)))))



(defn inner-product [& args]
  (apply m/inner-product args))




;;;;;;;;;;;;;;;;;;;;;;;;;;;;;;;;;;;;;;;;;;;;;;;;;;;;;;;;;;;;;;;;;;;;;;;;;;;;;;;;
;; MATH FUNCTIONS
;;;;;;;;;;;;;;;;;;;;;;;;;;;;;;;;;;;;;;;;;;;;;;;;;;;;;;;;;;;;;;;;;;;;;;;;;;;;;;;;



(defn plus
  "
  Performs element-by-element addition on multiple matrices, sequences
  and/or numbers. Equivalent to R's + operator.

  Examples:

  (def A (matrix [[1 2 3]
  [4 5 6]
  [7 8 9]]))
  (plus A A A)
  (plus A 2)
  (plus 2 A)
  (plus [1 2 3] [1 2 3])
  (plus [1 2 3] 2)
  (plus 2 [1 2 3])
  "
  [& args] 
  (apply m/add args))


(defn minus
  "
  Performs element-by-element subtraction on multiple matrices, sequences
  and/or numbers. If only a single argument is provided, returns the
  negative of the given matrix, sequence, or number. Equivalent to R's - operator.

  Examples:

  (def A (matrix [[1 2 3]
  [4 5 6]
  [7 8 9]]))
  (minus A)
  (minus A A A)
  (minus A 2)
  (minus 2 A)
  (minus [1 2 3] [1 2 3])
  (minus [1 2 3] 2)
  (minus 2 [1 2 3])
  (minus [1 2 3])
  "
  [& args] (apply m/sub args))



(defn mult
  "
  Performs element-by-element multiplication on multiple matrices, sequences
  and/or numbers. Equivalent to R's * operator.

  Examples:

  (def A (matrix [[1 2 3]
  [4 5 6]
  [7 8 9]]))
  (mult A A A)
  (mult A 2)
  (mult 2 A)
  (mult [1 2 3] [1 2 3])
  (mult [1 2 3] 2)
  (mult 2 [1 2 3])
  "
  [& args] 
  (apply m/emul args))


(defn div
"   Performs element-by-element division on multiple matrices, sequences
    and/or numbers. Equivalent to R's / operator.

    Examples:

      (def A (matrix [[1 2 3]
                      [4 5 6]
                      [7 8 9]]))
      (div A A A)
      (div A 2)
      (div 2 A)
      (div [1 2 3] [1 2 3])
      (div [1 2 3] 2)
      (div 2 [1 2 3])

      (div [1 2 3]) ; returns [1 1/2 13]

"
   ([& args] (apply m/div args)))


(defn pow  ;; TODO use jblas and fix meta
  " This is an element-by-element exponent function, raising the first argument
  by the exponents in the remaining arguments. Equivalent to R's ^ operator."
  [& args]
  (if (== 1 (count args)) ;; TODO: not needed in core.matrix 0.8.0 or above
    (first args)
    (apply m/pow args)))


(defn atan2 ;; TODO fix meta
  "Returns the atan2 of the elements in the given matrices, sequences or numbers.
  Equivalent to R's atan2 function."
  [& args]
  (reduce (fn [A B]
            (combine-with A B
                          #(Math/atan2 %1 %2) ;; TODO macro this
                          (fn [a b] (map (map #(Math/atan2 %1 %2))
                                         a b))))
          args))


(defn sqrt
  "Returns the square-root of the elements in the given matrix, sequence or number.
   Equivalent to R's sqrt function."
   [A] (transform-with A #(Math/sqrt %) clx/sqrt!))


(defn sq
  "Returns the square of the elements in the given matrix, sequence or number.
   Equivalent to R's sq function."
   ([A] (mult A A)))


(defn log
  "Returns the natural log of the elements in the given matrix, sequence or number.
   Equivalent to R's log function."
   ([A] (transform-with A #(Math/log %) clx/log!)))


(defn log2
  "Returns the log base 2 of the elements in the given matrix, sequence or number.
   Equivalent to R's log2 function."
   ([A] (transform-with A #(/ (Math/log %) (Math/log 2)) #(div (clx/log! %)
                                                               (matrix (Math/log 2) (nrow %) (ncol %))))))


(defn log10
  "Returns the log base 10 of the elements in the given matrix, sequence or number.
   Equivalent to R's log10 function."
   ([A] (transform-with A #(Math/log10 %) clx/log10!)))


(defn exp
  "Returns the exponential of the elements in the given matrix, sequence or number.
   Equivalent to R's exp function."
   ([A] (transform-with A #(Math/exp %) clx/exp!)))


(defn abs
  "Returns the absolute value of the elements in the given matrix, sequence or number.
   Equivalent to R's abs function."
   ([A] (transform-with A #(Math/abs (double %)) clx/abs!)))


(defn sin
  "Returns the sine of the elements in the given matrix, sequence or number.
   Equivalent to R's sin function."
   ([A] (transform-with A #(Math/sin %) clx/sin!)))


(defn asin
  "Returns the arc sine of the elements in the given matrix, sequence or number.
   Equivalent to R's asin function."
   ([A] (transform-with A #(Math/asin %) clx/asin!)))


(defn cos
  "Returns the cosine of the elements in the given matrix, sequence or number.
   Equivalent to R's cos function."
   ([A] (transform-with A #(Math/cos %) clx/cos!)))


(defn acos
  "Returns the arc cosine of the elements in the given matrix, sequence or number.
   Equivalent to R's acos function."
   ([A] (transform-with A #(Math/acos %) clx/acos!)))


(defn tan
  "Returns the tangent of the elements in the given matrix, sequence or number.
   Equivalent to R's tan function."
   ([A] (transform-with A #(Math/tan %) clx/tan!)))


(defn atan
  "Returns the arc tangent of the elements in the given matrix, sequence or number.
   Equivalent to R's atan function."
   ([A] (transform-with A #(Math/atan %) clx/atan!)))


(defn factorial
"
  Returns the factorial of k (k must be a positive integer). Equivalent to R's
  factorial function.

  Examples:
    (factorial 6)

  References:
    http://incanter.org/docs/parallelcolt/api/cern/jet/math/tdouble/DoubleArithmetic.html
    http://en.wikipedia.org/wiki/Factorial

"
([^Integer k] {:pre [(and (number? k) (not (neg? k)))]} (DoubleArithmetic/factorial k)))



(defn choose
"
  Returns number of k-combinations (each of size k) from a set S with
  n elements (size n), which is the binomial coefficient (also known
  as the 'choose function') [wikipedia]
        choose = n!/(k!(n - k)!)

  Equivalent to R's choose function.

  Examples:
    (choose 25 6) ; => 177,100

  References:
    http://incanter.org/docs/parallelcolt/api/cern/jet/math/tdouble/DoubleArithmetic.html
    http://en.wikipedia.org/wiki/Combination

"
  ([n k] (DoubleArithmetic/binomial (double n) (long k))))


;;;;;;;;;;;;;;;;;;;;;;;;;;;;;;;;;;;;;;;;;;;;;;;;;;;;;;;;;;;;;;;;;;;;;;;;;;;;;;;;
;; MATRIX FUNCTIONS
;;;;;;;;;;;;;;;;;;;;;;;;;;;;;;;;;;;;;;;;;;;;;;;;;;;;;;;;;;;;;;;;;;;;;;;;;;;;;;;;


(defmulti to-list
  " Returns a list-of-vectors if the given matrix is two-dimensional
    and a flat list if the matrix is one-dimensional."
  type)

(defmethod to-list ::matrix
 ([^clatrix.core.Matrix mat]
  (m/to-nested-vectors mat)))


(defmethod to-list ::dataset
  [data]
    (map (fn [row] (map (fn [col] (row col))
                                   (:column-names data)))
             (:rows data)))


(defmethod to-list :default [s] 
  (m/to-nested-vectors s))

(defmethod to-list nil [s] nil)

(defn copy
  "Returns a copy of the given matrix."
  ([mat] 
    (m/clone mat)))


(defn mmult
  " Returns the matrix resulting from the matrix multiplication of the
    the given arguments. Equivalent to R's %*% operator.

    Examples:

      (def A (matrix [[1 2 3]
                      [4 5 6]
                      [7 8 9]]))
      (mmult A (trans A))
      (mmult A (trans A) A)

    References:
      http://en.wikipedia.org/wiki/Matrix_multiplication
      http://incanter.org/docs/parallelcolt/api/cern/colt/matrix/tdouble/DoubleMatrix2D.html

  "
    ([& args]
     (apply m/mul args)))


(defn kronecker
" Returns the Kronecker (outer) product of the given arguments, as a 2D matrix

  Examples:

    (def x (matrix (range 6) 2))
    (def y (matrix (range 4) 2))
    (kronecker 4 x)
    (kronecker x 4)
    (kronecker x y)


"
  ([& args]
    (reduce (fn [A B]
              (let [a (cond
                        (matrix? A) A
                        (number? A) (matrix [A])
                        :else (matrix A))
                    b (cond
                        (matrix? B) B
                        (number? B) (matrix [B])
                        :else (matrix B))
                    rows (* (nrow a) (nrow b))
                    cols (* (ncol a) (ncol b))]
                (apply bind-rows (for [i (range (nrow a))]
                             (apply bind-columns (for [j (range (ncol a))]
                                             (mult (sel a i j) b)))))))
            args)))

(defn solve
" Returns a matrix solution if A is square, least squares solution otherwise.
  Equivalent to R's solve function.

  Examples:
    (solve (matrix [[2 0 0] [0 2 0] [0 0 2]]))

  References:
    http://en.wikipedia.org/wiki/Matrix_inverse


"
  ([A & B]
   (let [A (m/matrix :clatrix A)] ;; TODO: check if too expensive?
     (if B
       (clx/solve A B)
       (clx/i A)))))

<<<<<<< HEAD
(defn det ;; TODO
 " Returns the determinant of the given matrix. Equivalent
   to R's det function.
=======
;(defn det ;; TODO: 
;" Returns the determinant of the given matrix. Equivalent
  ;to R's det function.
>>>>>>> cf0704bc

   References:
     http://en.wikipedia.org/wiki/LU_decomposition
     http://incanter.org/docs/parallelcolt/api/cern/colt/matrix/tdouble/algo/decomposition/DoubleLUDecomposition.html"
  ([mat] 
    (m/det mat)))


(defn trace
  " Returns the trace of the given matrix.

  References:
  http://en.wikipedia.org/wiki/Matrix_trace
  http://incanter.org/docs/parallelcolt/api/cern/colt/matrix/tdouble/algo/DenseDoubleAlgebra.html
  "
  [mat] 
  (m/trace mat))



(defn vectorize
  " Returns the vectorization (i.e. vec) of the given matrix.
    The vectorization of an m-by-n matrix A, denoted by vec(A)
    is the m*n-by-1 column vector obtain by stacking the columns
    of the matrix A on top of one another.

    For instance:
      (= (vectorize (matrix [[a b] [c d]])) (matrix [a c b d]))

    Examples:
      (def A (matrix [[1 2] [3 4]]))
      (vectorize A)

    References:
      http://en.wikipedia.org/wiki/Vectorization_(mathematics)
  "
  ([mat]
   (m/to-vector mat)))


(defn half-vectorize
  " Returns the half-vectorization (i.e. vech) of the given matrix.
    The half-vectorization, vech(A), of a symmetric nxn matrix A
    is the n(n+1)/2 x 1 column vector obtained by vectorizing only
    the upper triangular part of A.

    For instance:
      (= (half-vectorize (matrix [[a b] [b d]])) (matrix [a b d]))

    Examples:
      (def A (matrix [[1 2] [2 4]]))
      (half-vectorize A)

    References:
      http://en.wikipedia.org/wiki/Vectorization_(mathematics)
  "
  ([mat]
   (for [j (range (nrow mat)) i (range j (nrow mat))] (sel mat i j))))



(defn sum-of-squares
  "Returns the sum-of-squares of the given sequence."
  ([x]
    (let [xx (if (or (nil? x) (empty? x)) [0] (to-list x))]
      (DoubleDescriptive/sumOfSquares (DoubleArrayList. (double-array xx))))))


(defn sum
  "Returns the sum of the given sequence."
  ([x]
    (let [xx (if (or (nil? x) (empty? x)) [0] (to-list x))]
      (DoubleDescriptive/sum (DoubleArrayList. (double-array xx))))))


(defn prod
  "Returns the product of the given sequence."
  ([x]
    (let [xx (if (or (nil? x) (empty? x))
               [1]
               (to-list x))]
      (DoubleDescriptive/product (DoubleArrayList. (double-array xx))))))



(defn cumulative-sum
  " Returns a sequence of cumulative sum for the given collection. For instance
    The first value equals the first value of the argument, the second value is
    the sum of the first two arguments, the third is the sum of the first three
    arguments, etc.

    Examples:
      (use 'incanter.core)
      (cumulative-sum (range 100))
  "
  ([coll]
   (loop [in-coll (rest coll)
          cumu-sum [(first coll)]
          cumu-val (first coll)]
     (if (empty? in-coll)
       cumu-sum
       (let [cv (+ cumu-val (first in-coll))]
         (recur (rest in-coll) (conj cumu-sum cv) cv))))))





;;;;;;;;;;;;;;;;;;;;;;;;;;;;;;;;;;;;;;;;;;;;;;;;;;;;;;;;;;;;;;;;;;;;;;;;;;;;;;;;
;; MATRIX DECOMPOSITION FUNCTIONS
;;;;;;;;;;;;;;;;;;;;;;;;;;;;;;;;;;;;;;;;;;;;;;;;;;;;;;;;;;;;;;;;;;;;;;;;;;;;;;;;


(defn ^Matrix decomp-cholesky
" Returns the Cholesky decomposition of the given matrix. Equivalent to R's
  chol function.

  Returns:
a matrix of the triangular factor (note: the result from
cern.colt.matrix.linalg.DenseDoubleCholeskyDecomposition is transposed so
that it matches the result return from R's chol function.



Examples:

(use '(incanter core stats charts datasets))
;; load the iris dataset
(def iris (to-matrix (get-dataset :iris)))
;; take the Cholesky decomposition of the correlation matrix of the iris data.
(decomp-cholesky (correlation iris))



References:
http://incanter.org/docs/parallelcolt/api/cern/colt/matrix/tdouble/algo/decomposition/DoubleCholeskyDecomposition.html
http://en.wikipedia.org/wiki/Cholesky_decomposition
"
  [^Matrix mat]
  (let [mat (m/coerce :clatrix mat)]
    (clx/cholesky mat)))

(def ^:private ^:const allowed-types #{:full :compact :values})

(defn decomp-svd
  "
  Returns the Singular Value Decomposition (SVD) of the given matrix. Equivalent to
  R's svd function.

  Optional parameters:
  :type -- one of :full, :compact, or :values.  default is :full
  if :full, returns the full SVD
  if :compact, returns the compact SVD
  if :values, only the singular values are calculated

  Returns:
  a map containing:
  :S -- the diagonal matrix of singular values S (the diagonal in vector form)
  :U -- the left singular vectors U
  :V -- the right singular vectors V

  Examples:

  (use 'incanter.core)
  (def foo (matrix (range 9) 3))
  (decomp-svd foo)
  (decomp-svd foo :type :full)
  (decomp-svd foo :type :compact)
  (decomp-svd foo :type :values)


  References:
  http://en.wikipedia.org/wiki/Singular_value_decomposition
  http://incanter.org/docs/parallelcolt/api/cern/colt/matrix/tdouble/algo/decomposition/DoubleSingularValueDecompositionDC.html
  "
  [mat & {:keys [type] :or {type :full}}]
  (let [mat (m/coerce :clatrix mat) ;; TODO: generalise for all matrices
        type (or (get allowed-types type) :full)
        result (if (= type :full)
                 (clx/svd mat :type :full)
                 (clx/svd mat :type :sparse))]
    (if (= type :values)
      {:S (:values (clx/svd mat :type :values))}
      {:S (:values result)
       :U (if (= type :compact) mat (:left result))
       :V (:right result)})))

(defn decomp-eigenvalue
  "
  Returns the Eigenvalue Decomposition of the given matrix. Equivalent to R's eig function.

  Returns:
  a map containing:
  :values -- vector of eigenvalues
  :vectors -- the matrix of eigenvectors

  Examples:

  (use 'incanter.core)
  (def foo (matrix (range 9) 3))
  (decomp-eigenvalue foo)

  References:
  http://en.wikipedia.org/wiki/Eigenvalue_decomposition
  http://incanter.org/docs/parallelcolt/api/cern/colt/matrix/tdouble/algo/decomposition/DoubleEigenvalueDecomposition.html
  "
  [mat]
  (let [mat (m/coerce :clatrix mat)
        result (clx/eigen mat)]
    {:values (or (:values result) (:ivalues result))
     :vectors (or (:vectors result) (:ivectors result))}))


(defn decomp-lu
" Returns the LU decomposition of the given matrix.


  Examples:

  (use 'incanter.core)
  (def foo (matrix (range 9) 3))
  (decomp-lu foo)


  Returns:
    a map containing:
      :L -- the lower triangular factor
      :U -- the upper triangular factor
      :P -- the permutation matrix

  References:
    http://en.wikipedia.org/wiki/LU_decomposition
    http://mikiobraun.github.io/jblas/javadoc/org/jblas/Decompose.LUDecomposition.html
"
  ([mat]
    (or (try (m/lu-decomposition mat) (catch Throwable t nil))
      (let [mat (m/coerce :clatrix mat)
            result (clx/lu mat)]
        {:L (:l result)
         :U (:u result)
         :P (:p result)}))))

(defn vector-length [u]
  (sqrt (reduce + (map (fn [c] (pow c 2)) u))))

(defn inner-product [u v]
  (apply + (mult u (trans v))))

(defn proj [u v]
  (mult (div (inner-product v u) (inner-product u u)) u))


(defn orthonormal-base-stable [m]
  (let [m (trans m)
        vectors (reduce (fn [ac i]
                          (let [vi (nth m i)]
                            (conj ac (reduce (fn [aci j]
                                               (minus aci (proj (nth ac j) vi)))
                                             vi
                                             (range 0 i)))))
                        []
                        (range 0 (nrow m)))]
    (map (fn [v] (div v (vector-length v))) vectors)))

;(defn decomp-qr
  ;" Returns the QR decomposition of the given matrix. Equivalent to R's qr function.

  ;Optional parameters:
  ;:type -- one of :full, :compact.  default is :full
  ;if :full, returns the full QR decomposition
  ;if :compact, returns the compact (economy) QR decomposition

  ;Returns:
  ;a map containing:
  ;:Q -- orthogonal factors
  ;:R -- the upper triangular factors

  ;Examples:

  ;(use 'incanter.core)
  ;(def foo (matrix (range 9) 3))
  ;(decomp-qr foo)
  ;(decomp-qr foo :type :full)
  ;(decomp-qr foo :type :compact)

  ;References:
  ;http://en.wikipedia.org/wiki/QR_decomposition
  ;http://incanter.org/docs/parallelcolt/api/cern/colt/matrix/tdouble/algo/decomposition/DenseDoubleQRDecomposition.html
  ;"
  ;[m & {:keys [type] :or {type :full}}]  ;; TODO make work in matrix
  ;(let [type (or type :full)
        ;q (orthonormal-base-stable m)
        ;m (trans m)]
    ;{:Q (if (= type :full) q m)
     ;:R (if (= type :compact)
          ;(matrix (reduce (fn [r j]
                            ;(conj r
                                  ;(reduce (fn [row i]
                                            ;(if (< i j)
                                              ;(conj row 0)
                                              ;(conj row (inner-product (nth q j) (nth m i)))))
                                          ;[]
                                          ;(range 0 (count q)))))
                          ;[]
                          ;(range 0 (count q))))
          ;m)}))

(defn condition
" Returns the two norm condition number, which is max(S) / min(S), where S is the diagonal matrix of singular values from an SVD decomposition.


  Examples:

  (use 'incanter.core)
  (def foo (matrix (range 9) 3))
  (condition foo)


  References:
    http://en.wikipedia.org/wiki/Condition_number
    http://incanter.org/docs/parallelcolt/api/cern/colt/matrix/tdouble/algo/decomposition/DoubleSingularValueDecompositionDC.html
"
  ([mat]
   (let [s (:S (decomp-svd mat))]
     (/ (apply max s) (apply min s)))))


(defn rank
  "
  Returns the effective numerical matrix rank, which is the number of nonnegligible singular values.

  Examples:

  (use 'incanter.core)
  (def foo (matrix (range 9) 3))
  (rank foo)

  References:
  http://en.wikipedia.org/wiki/Matrix_rank
  http://incanter.org/docs/parallelcolt/api/cern/colt/matrix/tdouble/algo/decomposition/DoubleSingularValueDecompositionDC.html
  "
  [mat]
  (clx/rank mat))



;;;;;;;;;;;;;;;;;;;;;;;;;;;;;;;;;;;;;;;;;;;;;;;;;;;;;;;;;;;;;;;;;;;;;;;;;;;;;;;;
;; MISC FUNCTIONS
;;;;;;;;;;;;;;;;;;;;;;;;;;;;;;;;;;;;;;;;;;;;;;;;;;;;;;;;;;;;;;;;;;;;;;;;;;;;;;;;


(defn to-vect
  " Returns a vector-of-vectors if the given matrix is two-dimensional
    and a flat vector if the matrix is one-dimensional. This is a bit
    slower than the to-list function. "
 ([^Matrix mat]
  (into [] (cond
             (= (.columns mat) 1)
              (first (map #(into [] (seq %)) (seq (.toArray (.viewDice mat)))))
             (= (.rows mat) 1)
              (first (map #(into [] (seq %)) (seq (.toArray mat))))
             :else
              (map #(into [] (seq %)) (seq (.toArray mat)))))))


(defn length
  " A version of count that works on collections, matrices, and numbers.
    The length of a number is one, the length of a collection is its count
    and the length of a matrix is the number of elements it contains (nrow*ncol).
    Equivalent to R's length function.
  "
  ([coll]
    (cond
      (number? coll)
        1
      (matrix? coll)
        (* (nrow coll) (ncol coll))
      (coll? coll)
        (count coll)
      :else
        1)))

(defn group-on
" Groups the given matrix by the values in the columns indicated by the
  'on-cols' argument, returning a sequence of matrices. The returned
  matrices are sorted by the value of the group column ONLY when there
  is only a single (non-vector) on-col argument.

  Examples:

    (use '(incanter core datasets))
    (def plant-growth (to-matrix (get-dataset :plant-growth)))
    (group-on plant-growth 1)
    ;; only return the first column
    (group-on plant-growth 1 :cols 0)
    ;; don't return the second column
    (group-on plant-growth 1 :except-cols 1)

    (def plant-growth-dummies (to-matrix (get-dataset :plant-growth) :dummies true))
    (group-on plant-growth-dummies [1 2])
    ;; return only the first column
    (group-on plant-growth-dummies [1 2] :cols 0)
    ;; don't return the last two columns
    (group-on plant-growth-dummies [1 2] :except-cols [1 2])

    ;; plot the plant groups
    (use 'incanter.charts)
    ;; can use destructuring if you know the number of groups
    ;; groups are sorted only if the group is based on a single column value
    (let [[ctrl trt1 trt2] (group-on plant-growth 1 :cols 0)]
      (doto (box-plot ctrl)
            (add-box-plot trt1)
            (add-box-plot trt2)
            view))

"
  ([mat on-cols & {:keys [cols except-cols]}]
    (let [groups (if (coll? on-cols)
                   (into #{} (to-list (sel mat :cols on-cols)))
                   (sort (into #{} (to-list (sel mat :cols on-cols)))))
          filter-fn (fn [group]
                      (cond
                        (and (coll? on-cols) (> (count on-cols) 1))
                          (fn [row]
                            (reduce #(and %1 %2)
                                    (map (fn [i g] (= (nth row i) g)) on-cols group)))
                        (and (coll? on-cols) (= (count on-cols) 1))
                          (fn [row]
                            (= (nth row (first on-cols)) group))
                        :else
                          (fn [row]
                            (= (nth row on-cols) group))))
         ]
      (cond
        cols
          (map #(sel mat :cols cols :filter (filter-fn %)) groups)
        except-cols
          (map #(sel mat :except-cols except-cols :filter (filter-fn %)) groups)
        :else
          (map #(sel mat :filter (filter-fn %)) groups)))))



;;;;;;;;;;;;;;;;;;;;;;;;;;;;;;;;;;;;;;;;;;;;;;;;;;;;;;;;;;;;;;;;;;;;;;;;;;;;;;;;
;; DATASET FUNCTIONS
;;;;;;;;;;;;;;;;;;;;;;;;;;;;;;;;;;;;;;;;;;;;;;;;;;;;;;;;;;;;;;;;;;;;;;;;;;;;;;;;

(defn dataset
" Returns a map of type incanter.core.dataset constructed from the given column-names and
  data. The data is either a sequence of sequences or a sequence of hash-maps.
"
  ([column-names & data]
    (let [dat (cond
                   (or (map? (ffirst data)) (coll? (ffirst data)))
                     (first data)
                   (map? (first data))
                     data
                   :else
                     (map vector (first data)))
           rows (cond
                      (map? dat)
                        [dat]
                      (map? (first dat))
                        dat
                      :else
                        (map #(apply assoc {} (interleave column-names %)) dat))]
      (Dataset. (into [] column-names) rows))))


(defn- get-column-id [dataset column-key]
  (let [headers (:column-names dataset)
        col-key (if (and
                     (keyword? column-key) ;; if the given column name is a keyword, and
                     (not (some #{column-key} headers))) ; a keyword column name wasn't used in the dataset
                  (name column-key) ;; convert the keyword to a string
                  column-key) ;; otherwise use the given column key
        id (if (number? col-key)
             (if (some #(= col-key %) headers)
               col-key
               (nth headers col-key))
             col-key)]
    id))


(defn- map-get
  ([m k]
     (if (keyword? k)
       (or (get m k) (get m (name k)))
       (get m k)))
  ([m k colnames]
     (cond
      (keyword? k)
        (or (get m k) (get m (name k)))
      (number? k)
        (get m (nth colnames k))
      :else
        (get m k))))

(defn- submap [m ks]
  (zipmap (if (coll? ks) ks [ks])
          (map #(map-get m %) (if (coll? ks) ks [ks]))))




(defn query-to-pred
  "Given a query-map, it returns a function that accepts a hash-map and returns true if it
   satisfies the conditions specified in the provided query-map.

   Examples:

     (use 'incanter.core)
     (def pred (query-to-pred {:x 5 :y 7}))
     (pred {:x 5 :y 7 :z :d})

     (def pred (query-to-pred {:x 5 :y {:$gt 5 :$lt 10}}))
     (pred {:x 5 :y 7 :z :d})

     (def pred (query-to-pred {:z {:$in #{:a :b}}}))
     (pred {:x 5 :y 7 :z :d})

"
  ([query-map]
   (let [in-fn (fn [value val-set] (some val-set [value]))
         nin-fn (complement in-fn)
         ops {:gt #(> (compare %1 %2) 0)
              :lt #(< (compare %1 %2) 0)
              :eq =
              :ne not=
              :gte #(>= (compare %1 %2) 0)
              :lte #(<= (compare %1 %2) 0)
              :in in-fn :nin nin-fn :fn (fn [v f] (f v))
              :$gt #(> (compare %1 %2) 0)
              :$lt #(< (compare %1 %2) 0)
              :$eq = :$ne not=
              :$gte #(>= (compare %1 %2) 0)
              :$lte #(<= (compare %1 %2) 0)
              :$in in-fn :$nin nin-fn
              :$fn (fn [v f] (f v))}
         _and (fn [a b] (and a b))]
     (fn [row]
       (reduce _and
               (for [k (keys query-map)]
                 (if (map? (query-map k))
                   (reduce _and
                           (for [sk (keys (query-map k))]
                             (cond
                              (fn? sk)
                                (sk (row k) ((query-map k) sk))
                              (nil? (ops sk))
                                (throw (Exception. (str "Invalid key in query-map: " sk)))
                              :else
                               ((ops sk) (row k) ((query-map k) sk)))))
                   (= (row k) (query-map k)))))))))


(defn query-dataset
  "Queries the given dataset using the query-map, returning a new dataset.
    The query-map uses the the dataset's column-names as keys and a
    simple variant of the MongoDB query language.

    For instance, given a dataset with two columns, :x and :category,  to query
    for rows where :x equals 10, use the following query-map: {:x 10}.

    To indicate that :x should be between 10 and 20, use {:x {:$gt 10 :$lt 20}}.

    To indicate that :category should also be either :red, :green, or :blue, use :$in
    {:x {:$gt 10 :$lt 20} :y {:$in #{:green :blue :red}}}

    And to indicate that :category should not include :red, :green, or :blue, use :$nin
    {:x {:$gt 10 :$lt 20} :y {:$nin #{:green :blue :red}}}

    The available query terms include :$gt, :$lt, :$gte, :$lte, :$eq, :$ne, :$in, :$nin, $fn.

    A row predicate function can be used instead of a query-map. The function must accept
    a map, representing a row of the dataset, and return a boolean value indicating whether
    the row should be included in the new dataset.

   Examples:
      (use '(incanter core datasets))
      (def cars (get-dataset :cars))

      (view (query-dataset cars {:speed 10}))
      (view (query-dataset cars {:speed {:$in #{17 14 19}}}))
      (view (query-dataset cars {:speed {:$lt 20 :$gt 10}}))
      (view (query-dataset cars {:speed {:$fn #(> (log %) 3)}}))

      ;; use a row predicate function instead of a query map.
      (view (query-dataset cars (fn [row] (> (/ (row \"speed\") (row \"dist\")) 1/2))))

"
  ([data query-map]
     (if (fn? query-map)
       (assoc data :rows
              (for [row (:rows data) :when (query-map row)] row))
       (let [qmap (into {}
                        (for [k (keys query-map)]
                          (if (keyword? k)
                            (if (some #{k} (:column-names data))
                              [k (query-map k)]
                              [(name k) (query-map k)])
                            [k (query-map k)])))
             pred (query-to-pred qmap)
             rows (:rows data)]
         (assoc data :rows
                (for [row rows :when (pred row)] row))))))


(defn- except-for-cols
"
"
  ([data except-cols]
     (let [colnames (:column-names data)
           _except-cols (if (coll? except-cols)
                          (map #(get-column-id data %) except-cols)
                          [(get-column-id data except-cols)])
           except-names  (if (some number? _except-cols)
                           (map #(nth colnames %) _except-cols)
                           _except-cols)]
       (for [name colnames :when (not (some #{name} except-names))]
         name))))


(defmethod sel [::dataset true]
  ([data & {:keys [rows cols except-rows except-cols filter all]}]
    (let [rows (cond
                 rows rows
                 except-rows (except-for (nrow data) except-rows)
                :else true)
          cols (cond
                cols cols
                except-cols (except-for-cols data except-cols)
                all all
                :else true)
          colnames (:column-names data)          
          selected-cols (cond
                         (or (= cols :all) (true? cols)) colnames
                         (coll? cols) (map #(get-column-id data %) cols)
                         :else [cols]
                         )
          selected-rows (cond
                          (or (= rows :all) (true? rows) all)
                            (:rows data)
                          (number? rows)
                            (list (nth (:rows data) rows))
                          (coll? rows)
                            (map #(nth (:rows data) %) rows))
          _data (map (fn [row] (map #(row (get-column-id data %)) selected-cols)) selected-rows)
          result (if (nil? filter) _data (clojure.core/filter filter _data))]
      (cond
       (and (= (count selected-cols) 1) (not (coll? cols)))
         (if (= (count result) 1)
           (ffirst result)
           (mapcat identity result))
       (and (= (count result) 1) (not (coll? rows)))
         (first result)
       :else
       (dataset selected-cols (map #(apply assoc {} (interleave selected-cols %)) result))))))


(defn to-dataset
  "Returns a dataset containing the given values.

   Examples:

     (use 'incanter.core)
     (to-dataset 1)
     (to-dataset :a)
     (to-dataset [:a])
     (to-dataset (range 10))
     (to-dataset (range 10) :transpose true)
     (to-dataset [[1 2] [3 4] [5 6]])
     (to-dataset {:a 1 :b 2 :c 3})
     (to-dataset {\"a\" 1 \"b\" 2 \"c\" 3})
     (to-dataset [{:a 1 :b 2} {:a 1 :b 2}])
     (to-dataset [{\"a\" 1 \"b\" 2 \"c\" 3} {\"a\" 1 \"b\" 2 \"c\" 3}])

"
  ([obj & {:keys [transpose]}]
     (let [transpose? (true? transpose)
           colnames (cond
                     (dataset? obj)
                       (:column-names obj)
                     (map? obj)
                       (keys obj)
                     (coll? obj)
                       (cond
                        (map? (first obj))
                          (keys (first obj))
                        (coll? (first obj))
                          (map #(keyword (str "col-" %)) (range (length (first obj))))
                        transpose?
                          (map #(keyword (str "col-" %)) (range (length obj)))
                        :else
                          [:col-0])
                     :else
                       [:col-0])
           rows (cond
                 (dataset? obj)
                   (:rows obj)
                 (map? obj)
                   ;; see if any of the values are collections
                   (if (reduce #(or %1 %2) (map coll? (vals obj)))
                     (trans (vals obj))
                     [(vals obj)])
                   (coll? obj)
                     (cond
                       (coll? (first obj))
                         obj
                       transpose?
                         [obj]
                       :else
                         obj)
                   :else
                     [obj])]
         (dataset colnames rows))))

(defn make-unique
  "Take a sequence of keywords and make them unique by possibly
altering later ones."
  ([coll] (make-unique coll #{}))
  ([coll seen]
     (let [new-name (fn new-name [x]
                      (if (not (contains? seen x))
                        x
                        (let [match (re-matches #"(.*\-)([0-9]+)" (.getName x))]
                          (if match
                            (new-name (keyword (str (second match) (inc (Integer/parseInt (nth match 2))))))
                            (new-name (keyword (str (.getName x) "-1")))))))]

       (if (empty? coll) ()
           (let [name (new-name (first coll))]
             (cons name
                   (make-unique (rest coll) (conj seen name))))))))


(defn col-names
  "If given a dataset, it returns its column names. If given a dataset and a sequence
   of column names, it returns a dataset with the given column names.

   Examples:
     (use '(incanter core datasets))
     (def data (get-dataset :cars))
     (col-names data)

     (def renamed-data (col-names data [:x1 :x2]))
     (col-names renamed-data)


    "
  ([data] (:column-names data))
  ([data colnames]
     (dataset colnames (to-list data))))



(defn conj-cols
  "Returns a dataset created by merging the given datasets and/or collections.
   There must be the same number of rows in each dataset and/or
    collections.  Column names may be changed in order to prevent
    naming conflicts in the conjed dataset.

    Examples:
      (use '(incanter core datasets))
      (def cars (get-dataset :cars))
      (def x (sel cars :cols 0))
      (view (conj-cols cars cars))
      (view (conj-cols cars x))
      (view (conj-cols (range (nrow cars)) cars))
      (view (conj-cols (range 10) (range 10)))
      (view (conj-cols {:a 1 :b 2} {:c 1 :d 2}))

"
  ([& args]
     (reduce (fn [A B]
                    (let [a (to-dataset A)
                           b (to-dataset B)
                           ncol-a (ncol a)
                           ncol-b (ncol b)
                           colnames (make-unique (concat (col-names a) (col-names b)))]
                      (dataset colnames
                                    (map concat (to-list a) (to-list b)))))
             args)))


(defn conj-rows
  "Returns a dataset created by combining the rows of the given datasets and/or collections.

   Examples:

     (use '(incanter core datasets))
     (def cars (get-dataset :cars))
     (view (conj-rows (to-dataset (range 5)) (to-dataset (range 5 10))))
     (view (conj-rows cars cars))
     (view (conj-rows [[1 2] [3 4]] [[5 6] [7 8]]))
     (view (conj-rows [{:a 1 :b 2} {:a 3 :b 4}] [[5 6] [7 8]]))
     (view (conj-rows (to-dataset [{:a 1 :b 2} {:a 3 :b 4}]) [[5 6] [7 8]]))
     (conj-rows (range 5) (range 5 10))

"
  ([& args]
     (reduce (fn [A B]
                   (let [a (to-dataset A :transpose true)
                         b (to-dataset B :transpose true)]
                     (dataset (:column-names a)
                              (concat (to-list a) (to-list b)))))
             args)))



(defn $
"An alias to (sel (second args) :cols (first args)). If given only a single argument,
  it will use the $data binding for the first argument, which is set with
  the with-data macro.

  Examples:
    (use '(incanter core stats charts datasets))

    (def cars (get-dataset :cars))
    ($ :speed cars)


    (with-data cars
      (def lm (linear-model ($ :dist) ($ :speed)))
      (doto (scatter-plot ($ :speed) ($ :dist))
        view
        (add-lines ($ :speed) (:fitted lm))))

    ;; standardize speed and dist and append the standardized variables to the original dataset
    (with-data (get-dataset :cars)
      (view (conj-cols $data
                       (sweep (sweep ($ :speed)) :stat sd :fun div)
                       (sweep (sweep ($ :dist)) :stat sd :fun div))))

    (with-data (get-dataset :iris)
      (view $data)
      (view ($ [:Sepal.Length :Sepal.Width :Species]))
      (view ($ [:not :Petal.Width :Petal.Length]))
      (view ($ 0 [:not :Petal.Width :Petal.Length])))


     (use 'incanter.core)
     (def mat (matrix (range 9) 3))
     (view mat)
     ($ 2 2 mat)
     ($ [0 2] 2 mat)
     ($ :all 1 mat)
     ($ 1 mat)
     ($ [:not 1] mat)
     ($ 0 :all mat)
     ($ [0 2] [0 2] mat)
     ($ [:not 1] [:not 1] mat)
     ($ [:not 1] :all mat)
     ($ [0 2] [:not 1] mat)
     ($ [0 2] [:not 1 2] mat)
     ($ [0 2] [:not (range 2)] mat)
     ($ [:not (range 2)] [0 2] mat)

     (with-data mat
       ($ 0 0))
     (with-data mat
       ($ [0 2] 2 mat))
     (with-data mat
       ($ :all 1))
     (with-data mat
       ($ [0 2] [0 2]))
     (with-data mat
       ($ [:not 1] :all))
     (with-data mat
       ($ [0 2] [:not 1]))


     (use 'incanter.datasets)
     (view (get-dataset :cars))
     ($ (range 5) 0 (get-dataset :cars))
     ($ (range 5) :all (get-dataset :cars))
     ($ :all (range 2) (get-dataset :cars))

     ($ (range 5) :dist (get-dataset :cars))
     ($ [:not (range 5)] 0 (get-dataset :cars))
     ($ [:not 0 1 2 3 4] 0 (get-dataset :cars))
     (with-data (get-dataset :cars)
       ($ 0 :dist))

     (with-data (get-dataset :hair-eye-color)
       (view $data)
       (view ($ [:not :gender])))


"
  ([cols]
     ($ :all cols $data))
  ([arg1 arg2]
     (let [rows-cols-data
           (cond (nil? arg2) [:all arg1 $data]
                 (or (matrix? arg2) (dataset? arg2)) [:all arg1 arg2]
                 :else [arg1 arg2 $data])]
       (apply $ rows-cols-data)))
  ([rows cols data]
     (let [except-rows? (and (vector? rows) (= :not (first rows)))
           except-cols? (and (vector? cols) (= :not (first cols)))
           _rows (if except-rows?
                   (conj [:except-rows]
                         (if (coll? (second rows))
                           (second rows)
                           (rest rows)))
                   [:rows rows])
           _cols (if except-cols?
                   (if (coll? (second cols))
                     (conj [:except-cols] (second cols))
                     (conj [:except-cols] (rest cols)))
                   [:cols cols])
           args (concat _rows _cols)]
       (apply sel data args))))

(defn head
  "Returns the head of the dataset. 10 or full dataset by default."
  ([len mat]
     (cond
      (= len 0) ($ :none :all mat)
      (<= len (- (nrow mat))) (head 0 mat)
      (< len 0) (head (+ (nrow mat) len) mat)
      :else ($ (range (min len (nrow mat))) :all mat)))
  ([mat]
     (head 10 mat)))

(defn tail
  "Returns the tail of the dataset. 10 or full dataset by default."
  ([len mat]
     (cond
      (= len 0) ($ :none :all mat)
      (<= len (- (nrow mat))) (head 0 mat)
      (< len 0) (head (+ (nrow mat) len) mat)
      :else ($ (range (max 0 (- (nrow mat) len)) (nrow mat)) :all mat)))
  ([mat]
     (tail 10 mat)))

(defn $where
"An alias to (query-dataset (second args) (first args)). If given only a single argument,
  it will use the $data binding for the first argument, which is set with
  the with-data macro.

  Examples:

    (use '(incanter core datasets))

    (def cars (get-dataset :cars))
    ($where {:speed 10} cars)

    ;; use the with-data macro and the one arg version of $where
    (with-data cars
      (view ($where {:speed {:$gt -10 :$lt 10}}))
      (view ($where {:dist {:$in #{10 12 16}}}))
      (view ($where {:dist {:$nin #{10 12 16}}})))

    ;; create a dataset where :speed greater than 10 or less than -10
    (with-data (get-dataset :cars)
      (view (-> ($where {:speed {:$gt 20}})
                      (conj-rows ($where {:speed {:$lt 10}})))))


"
  ([query-map]
    (query-dataset $data  query-map))
  ([query-map data]
     (query-dataset data query-map)))



(defn $rollup
"Returns a dataset that uses the given summary function (or function identifier keyword)
 to rollup the given column based on a set of group-by columns. The summary function
 should accept a single sequence of values and return a single summary value. Alternatively,
 you can provide a keyword identifier of a set of built-in functions including:

   :max -- the maximum value of the data in each group
   :min -- the minimum value of the data in each group
   :sum -- the sum of the data in each group
   :count -- the number of elements in each group
   :mean -- the mean of the data in each group


  Like the other '$' dataset functions, $rollup will use the dataset bound to $data
  (see the with-data macro) if a dataset is not provided as an argument.

  Examples:

    (use '(incanter core datasets))

    (def iris (get-dataset :iris))
    ($rollup :mean :Sepal.Length :Species iris)
    ($rollup :count :Sepal.Length :Species iris)
    ($rollup :max :Sepal.Length :Species iris)
    ($rollup :min :Sepal.Length :Species iris)

    ;; The following is an example using a custom function, but since all the
    ;; iris measurements are positive, the built-in mean function could have
    ;; been used instead.

    (use 'incanter.stats)
    ($rollup #(mean (abs %)) :Sepal.Width :Species iris)

    ($rollup sd :Sepal.Length :Species iris)
    ($rollup variance :Sepal.Length :Species iris)
    ($rollup median :Sepal.Length :Species iris)

    (def hair-eye-color (get-dataset :hair-eye-color))
    ($rollup :mean :count [:hair :eye] hair-eye-color)

    (use 'incanter.charts)
    (with-data ($rollup :mean :Sepal.Length :Species iris)
      (view (bar-chart :Species :Sepal.Length)))

     ;; the following examples use the built-in data set called hair-eye-color.

     (with-data ($rollup :mean :count [:hair :eye] hair-eye-color)
       (view (bar-chart :hair :count :group-by :eye :legend true)))

     (with-data (->>  (get-dataset :hair-eye-color)
                      ($where {:hair {:in #{\"brown\" \"blond\"}}})
                      ($rollup :sum :count [:hair :eye])
                      ($order :count :desc))
       (view $data)
       (view (bar-chart :hair :count :group-by :eye :legend true)))


"
  ([summary-fun col-name group-by]
     ($rollup summary-fun col-name group-by $data))
  ([summary-fun col-name group-by data]
     (let [key-fn (if (coll? col-name)
                    (fn [row]
                      (into [] (map #(map-get row %) col-name)))
                    (fn [row]
                      (map-get row col-name)))
           rows (:rows data)
           rollup-fns {:max (fn [col-data] (apply max col-data))
                       :min (fn [col-data] (apply min col-data))
                       :sum (fn [col-data] (apply + col-data))
                       :count count
                       :mean (fn [col-data] (/ (apply + col-data) (count col-data)))}
           rollup-fn (if (keyword? summary-fun)
                       (rollup-fns summary-fun)
                       summary-fun)]
       (loop [cur rows reduced-rows {}]
         (if (empty? cur)
           (let [group-cols (to-dataset (keys reduced-rows))
                 res (conj-cols group-cols (map rollup-fn (vals reduced-rows)))]
             (col-names res (concat (col-names group-cols)
                                    (if (coll? col-name) col-name [col-name]))))
           (recur (next cur)
                  (let [row (first cur)
                        k (submap row group-by)
                        a (reduced-rows k)
                        b (key-fn row)]
                    (assoc reduced-rows k (if a (conj a b) [b])))))))))


(defn $order
  " Sorts a dataset by the given columns in either ascending (:asc)
    or descending (:desc) order. If used within a the body of
    the with-data macro, the data argument is optional, defaulting
    to the dataset bound to the variable $data.

    Examples:

    (use '(incanter core charts datasets))
    (def iris (get-datset :iris))
    (view ($order :Sepal.Length :asc iris))
    (view ($order [:Sepal.Width :Sepal.Length] :desc iris))

    (with-data (get-dataset :iris)
      (view ($order [:Petal.Length :Sepal.Length] :desc)))

  "
  ([cols order]
     ($order cols order $data))
  ([cols order data]
     (let [key-cols (if (coll? cols) cols [cols])
           key-fn (fn [row] (into [] (map #(map-get row %) key-cols)))
           comp-fn (if (= order :desc)
                     (comparator (fn [a b] (pos? (compare a b))))
                     compare)]
       (dataset (col-names data) (sort-by key-fn comp-fn (:rows data))))))



(defmacro $fn
" A simple macro used as syntactic sugar for defining predicate functions to be used
  in the $where function. The supplied arguments should be column names of a dataset.
  This macro performs map destructuring on the arguments.

  For instance,
  ($fn [speed] (< speed 10)) => (fn [{:keys [speed]}] (< speed 10))

  Examples:
    (use '(incanter core datasets))
    (view ($where ($fn [speed dist] (or (> speed 20) (< dist 10))) (get-dataset :cars)))

    (view ($where ($fn [speed dist] (< (/ dist speed) 2)) (get-dataset :cars)))

    (use '(incanter core datasets charts))
    (with-data (get-dataset :cars)
      (doto (scatter-plot :speed :dist :data ($where ($fn [speed dist] (< (/ dist speed) 2))))
        (add-points :speed :dist :data ($where ($fn [speed dist] (>= (/ dist speed) 2))))
        (add-lines ($ :speed) (mult 2 ($ :speed)))
        view))


    (let [passed? ($fn [speed dist] (< (/ dist speed) 2))
          failed? (complement passed?)]
      (with-data (get-dataset :cars)
        (doto (scatter-plot :speed :dist :data ($where passed?))
          (add-points :speed :dist :data ($where failed?))
          (add-lines ($ :speed) (mult 2 ($ :speed)))
          view)))


    (use '(incanter core stats charts))
    (let [above-sine? ($fn [col-0 col-1] (> col-1 (sin col-0)))
          below-sine? (complement above-sine?)]
      (with-data (conj-cols (sample-uniform 1000 :min -5 :max 5)
                            (sample-uniform 1000 :min -1 :max 1))
        (doto (function-plot sin -5 5)
          (add-points :col-0 :col-1 :data ($where above-sine?))
          (add-points :col-0 :col-1 :data ($where below-sine?))
          view)))


    (view ($where ($fn [] (> (rand) 0.9)) (get-dataset :cars)))

    (view ($where ($fn [Species] ($in Species #{\"virginica\" \"setosa\"})) (get-dataset :iris)))

"
  ([col-bindings body]
     `(fn [{:keys ~col-bindings}] ~body)))



(defn $group-by
"Returns a map of datasets keyed by a query-map corresponding the group.

  Examples:

    (use '(incanter core datasets))
    ($group-by :Species (get-dataset :iris))

    ($group-by [:hair :eye] (get-dataset :hair-eye-color))

    (with-data (get-dataset :hair-eye-color)
      ($group-by [:hair :eye]))

"
  ([cols]
     ($group-by cols $data))
  ([cols data]
     (let [n (nrow data)
           rows (:rows data)]
       (loop [r 0 grouped-rows {}]
         (if (= r n)
           (let [group-cols (keys grouped-rows)
                 res (apply assoc {} (interleave group-cols (map to-dataset (vals grouped-rows))))]
             res)
           (recur (inc r)
                  (let [row (nth rows r)
                        k (submap row cols)
                        k-rows (grouped-rows k)]
                    (assoc grouped-rows k (if k-rows (conj k-rows row) [row])))))))))


(defn matrix-map
 "Like clojure.core/map, but will work on matrices of any dimension:
 1 x 1 (like e.g. a Double), 1 x n, n x 1, and n x m

  Examples:
    (use '(incanter core))
    (def mat (matrix (range 9) 3))
    (matrix-map #(mod % 2) mat)
    (matrix-map #(mod % 2) (first mat))
    (matrix-map #(mod % 2) ($ 1 0 mat))
    (matrix-map #(mod % 2) [1 2 3 4])
    (matrix-map #(mod % 2) 9)

"
 ([f m]
    (m/emap f m))
 ([f m & more]
    (apply m/emap f m more)))


(defn $map
  "This function returns a sequence resulting from mapping the given function over
    the value(s) for the given column key(s) of the given dataset.
    Like other '$*' functions, it will use $data as the default dataset
    if none is provided, where $data is set using the with-data macro.

  Examples:

    (use '(incanter core datasets))
    (def cars (get-dataset :cars))

    ($map (fn [s] (/ s)) :speed cars)
    ($map (fn [s d] (/ s d)) [:speed :dist] cars)

    (map (fn [s d] (/ s d)) ($ :speed cars) ($ :speed cars))

    (with-data (get-dataset :cars)
      (view ($map (fn [s] (/ s)) :speed))
      (view ($map (fn [s d] (/ s d)) [:speed :dist])))

    ;; calculate the speed to dist ratio and append as new column to dataset
    (with-data (get-dataset :cars)
      (conj-cols $data ($map (fn [s d] (/ s d)) [:speed :dist])))


"
  ([fun col-keys data]
     (let [rows (:rows data)]
       (if (coll? col-keys)
         (map (fn [row] (apply fun (map (fn [k] (map-get row k)) col-keys))) (:rows data))
         (map (fn [row] (fun (map-get row col-keys))) (:rows data)))))
  ([fun col-keys]
     ($map fun col-keys $data)))



(defn $join
"
  Returns a dataset created by right-joining two datasets.
  The join is based on one or more columns in the datasets.
  If used within the body of the with-data macro, the second
  dataset is optional, defaulting the the dataset bound to $data.


  Examples:
    (use '(incanter core stats datasets charts))
    (def iris (get-dataset :iris))



    (def lookup (dataset [:species :species-key] [[\"setosa\" :setosa]
                                                  [\"versicolor\" :versicolor]
                                                  [\"virginica\" :virginica]]))
    (view ($join [:species :Species] lookup iris))

   (def hair-eye-color (get-dataset :hair-eye-color))
   (def lookup2 (conj-cols ($ [:hair :eye :gender] hair-eye-color) (range (nrow hair-eye-color))))
   (view ($join [[:col-0 :col-1 :col-2] [:hair :eye :gender]] lookup2 hair-eye-color))

   (with-data hair-eye-color
     (view ($join [[:col-0 :col-1 :col-2] [:hair :eye :gender]] lookup2)))


   (def lookup3 (dataset [:gender :hair :hair-gender] [[\"male\" \"black\" :male-black]
                                                       [\"male\" \"brown\" :male-brown]
                                                       [\"male\" \"red\" :male-red]
                                                       [\"male\" \"blond\" :male-blond]
                                                       [\"female\" \"black\" :female-black]
                                                       [\"female\" \"brown\" :female-brown]
                                                       [\"female\" \"red\" :female-red]
                                                       [\"female\" \"blond\" :female-blond]]))

   (view ($join [[:gender :hair] [:gender :hair]] lookup3 hair-eye-color))

   (use 'incanter.charts)
   (with-data (->>  (get-dataset :hair-eye-color)
                    ($where {:hair {:in #{\"brown\" \"blond\"}}})
                    ($rollup :sum :count [:hair :gender])
                    ($join [[:gender :hair] [:gender :hair]] lookup3)
                    ($order :count :desc))
       (view $data)
       (view (bar-chart :hair :count :group-by :gender :legend true)))


"
  ([[left-keys right-keys] left-data]
     ($join [left-keys right-keys] left-data $data))
  ([[left-keys right-keys] left-data right-data]
     (let [left-keys (if (coll? left-keys) left-keys [left-keys])
           right-keys (if (coll? right-keys) right-keys [right-keys])
           index (apply hash-map
                        (interleave
                         (map (fn [row]
                                (apply hash-map
                                       (interleave right-keys
                                                   (map #(map-get (submap row left-keys) %)
                                                        left-keys))))
                              (:rows left-data))
                         (map #(reduce dissoc % left-keys) (:rows left-data))))
           rows (map #(merge (index (submap % right-keys)) %) (:rows right-data))]
       (to-dataset rows))))

;; credit to M.Brandmeyer
(defn transform-col
" Apply function f & args to the specified column of dataset and replace the column
  with the resulting new values."
  [dataset column f & args]
  (->> (map #(apply update-in % [column] f args) (:rows dataset))
    vec
    (assoc dataset :rows)))


(defn deshape
" Returns a dataset where the columns identified by :merge are collapsed into
  two columns called :variable and :value. The values in these columns are grouped
  by the columns identified by :group-by.

  Examples:

    (use '(incanter core charts datasets))
    (with-data (->> (deshape :merge [:Ahmadinejad :Rezai :Karrubi :Mousavi]
                              :group-by :Region
                              :data (get-dataset :iran-election))
                    ($order :value :desc))
      (view $data)
      (view (bar-chart :variable :value :group-by :Region :legend true))

      (view (bar-chart :Region :value :group-by :variable
                       :legend true :vertical false))

      (view (bar-chart :Region :value :legend true :vertical false
                       :data ($order :value :desc ($rollup :sum :value :Region)))))



      (def data (to-dataset [{:subject \"John Smith\" :time 1 :age 33 :weight 90 :height 1.87}
                             {:subject \"Mary Smith\" :time 1 :height 1.54}]))
      (view data)
      (view (deshape :group-by [:subject :time] :merge [:age :weight :height] :data data))
      (view (deshape :merge [:age :weight :height] :data data))
      (view (deshape :group-by [:subject :time] :data data))

      (view (deshape :merge [:age :weight :height] :remove-na false :data data))



"
  ([& {:keys [data remove-na group-by merge] :or {remove-na true}}]
     (let [data (or data $data)
           colnames (col-names data)
           _group-by (into #{} (when group-by
                                 (if (coll? group-by)
                                   group-by
                                   [group-by])))
           _merge (into #{} (when merge
                                (if (coll? merge)
                                  merge
                                  [merge])))
           __group-by (if (empty? _group-by)
                        (difference (into #{} (col-names data)) _merge)
                        _group-by)
           __merge (if (empty? _merge)
                        (difference (into #{} (col-names data)) _group-by)
                        _merge)
           deshaped-data (mapcat (fn [row]
                                   (let [base-map (zipmap __group-by
                                                          (map #(map-get row % colnames) __group-by))]
                                     (filter identity
                                             (map (fn [k]
                                                    (if (and remove-na (nil? (map-get row k colnames)))
                                                      nil
                                                      (assoc base-map :variable k :value (map-get row k colnames))))
                                                  __merge))))
                                 (:rows data))]
       (to-dataset deshaped-data))))




(defn get-categories
"
  Given a dataset and one or more column keys, returns the set of categories for them.

  Examples:

    (use '(incanter core datasets))
    (get-categories :eye (get-dataset :hair-eye-color))
    (get-categories [:eye :hair] (get-dataset :hair-eye-color))


"
  ([cols data]
     (if (coll? cols)
       (for [col cols] (into #{} ($ col data)))
       (into #{} ($ cols data)))))



(defmacro with-data
  "Binds the given data to $data and executes the body.
   Typically used with the $ and $where functions.

  Examples:
    (use '(incanter core stats charts datasets))

    (with-data  (get-dataset :cars)
      (def lm (linear-model ($ :dist) ($ :speed)))
      (doto (scatter-plot ($ :speed) ($ :dist))
                (add-lines ($ :speed) (:fitted lm))
                 view))

     ;; create a dataset where :speed greater than 10 or less than -10
     (with-data (get-dataset :cars)
       (view (-> ($where {:speed {:$gt 20}})
                       (conj-rows ($where {:speed {:$lt 10}})))))

"
  ([data-binding & body]
     `(binding [$data ~data-binding]
              (do ~@body))))


(defmulti to-map
  "Takes a dataset or matrix and returns a hash-map where the keys are
   keyword versions of the column names, for datasets, or numbers, for
   matrices, and the values are sequence of the column values.

  Examples:
    (use '(incanter core datasets))

    (to-map (get-dataset :cars))

    (to-map (matrix (range 9) 3))

"
 type)

(defmethod to-map :incanter.core/dataset
  ([data]
     (let [cols (map (partial sel data :cols) (col-names data))
            col-keys (map keyword (col-names data))]
       (zipmap col-keys cols))))

(defmethod to-map incanter.Matrix
  ([mat]
     (let [cols (to-list (trans mat))
            col-keys (range (ncol mat))]
       (zipmap col-keys cols))))

;; default tests for a core.matrix matrix
(defmethod to-map :default
  ([mat]
    (cond
      (m/matrix? mat)
        (throw (RuntimeException. (str "to-map multimethods not implemented for " (class mat))))
      :else
        (throw (RuntimeException. (str "to-map multimethods not implemented for " (class mat))))))) 



;;;;;;;;;;;;;;;;;;;;;;;;;;;;;;;;;;;;;;;;;;;;;;;;;;;;;;;;;;;;;;;;;;;;;;;;;;;;;;;;
;; CATEGORICAL VARIABLES
;;;;;;;;;;;;;;;;;;;;;;;;;;;;;;;;;;;;;;;;;;;;;;;;;;;;;;;;;;;;;;;;;;;;;;;;;;;;;;;;

(defn categorical-var
" Returns a categorical variable based on the values in the given collection.
  Equivalent to R's factor function.

  Options:
    :data (default nil) factors will be extracted from the given data.
    :ordered? (default false) indicates that the variable is ordinal.
    :labels (default (sort (into #{} data)))
    :levels (range (count labels))

  Examples:
    (categorical-var :data [:a :a :c :b :a :c :c])
    (categorical-var :labels [:a :b :c])
    (categorical-var :labels [:a :b :c] :levels [10 20 30])
    (categorical-var :levels [1 2 3])

"
  ([& {:keys [data ordered? labels levels] :or {ordered? false}}]
     (let [labels (or labels
                    (if (nil? data)
                      levels
                      (sort (into #{} data))))
           levels (or levels (range (count labels)))]
    {:ordered? ordered?
     :labels labels
     :levels levels
     :to-labels (apply assoc {} (interleave levels labels))
     :to-levels (apply assoc {} (interleave labels levels))})))


(defn to-levels
"
"
  ([coll & options]
    (let [opts (when options (apply assoc {} options))
          cat-var (or (:categorical-var opts) (categorical-var :data coll))
          to-levels (:to-levels cat-var)]
      (for [label coll] (to-levels label)))))


(defn to-labels
"
"
  ([coll cat-var]
    (let [to-labels (:to-labels cat-var)]
      (for [level coll] (to-labels level)))))



(defn- get-dummies [n]
  (let [nbits (int (dec (Math/ceil (log2 n))))]
    (map #(for [i (range nbits -1 -1)] (if (bit-test % i) 1 0))
         (range n))))


(defn to-dummies [coll]
  (let [cat-var (categorical-var :data coll)
        levels (:levels cat-var)
        encoded-data (to-levels coll :categorical-var cat-var)
        bit-map (get-dummies (count levels))]
    (for [item encoded-data]
      (nth bit-map item))))


(defn- get-columns [dataset column-keys]
  (map (fn [col-key] (map #(% (get-column-id dataset col-key)) (:rows dataset))) column-keys))



(defn- string-to-categorical [dataset column-key dummies?]
  (let [col (first (get-columns dataset [column-key]))]

    (if (some string? col)
      (if dummies? (matrix (to-dummies col)) (matrix (to-levels col)))
      (matrix col))))

;;;;;;;;;;;;;;;;;;;;;;;;;;;;;;;;;;;;;;;;;;;;;;;;;;;;;;;;;;;;;;;;;;;;;;;;;;;;;;;;


(defn to-matrix
"  Converts a dataset into a matrix. Equivalent to R's as.matrix function
   for datasets.

  Options:
    :dummies (default false) -- if true converts non-numeric variables into sets
                                of binary dummy variables, otherwise converts
                                them into numeric codes.
"
  ([dataset & {:keys [dummies] :or {dummies false}}]
     (reduce bind-columns
            (map #(string-to-categorical dataset % dummies)
                 (range (count (keys (:column-names dataset))))))))


;(defn- transpose-seq [coll]
;  (map (fn [idx] (map #(nth % idx) coll)) (range (count (first coll)))))




;;;;;;;;;;;;;;;;;;;;;;;;;;;;;;;;;;;;;;;;;;;;;;;;;;;;;;;;;;;;;;;;;;;;;;;;;;;;;;;;
;; GAMMA BASED FUNCTIONS FUNCTIONS
;;;;;;;;;;;;;;;;;;;;;;;;;;;;;;;;;;;;;;;;;;;;;;;;;;;;;;;;;;;;;;;;;;;;;;;;;;;;;;;;

(defn gamma
"
  Equivalent to R's gamma function.

  References:
    http://incanter.org/docs/parallelcolt/api/cern/jet/stat/tdouble/Gamma.html
"
  ([x]  (Gamma/gamma x)))


(defn beta
"
  Equivalent to R's beta function.

  References:
    http://incanter.org/docs/parallelcolt/api/cern/jet/stat/tdouble/Gamma.html
"
  ([a b]  (Gamma/beta a b)))


(defn incomplete-beta
"
  Returns the non-regularized incomplete beta value.

  References:
    http://incanter.org/docs/parallelcolt/api/cern/jet/stat/tdouble/Gamma.html
"

  ([x a b]  (* (Gamma/incompleteBeta a b x) (Gamma/beta a b))))



(defn regularized-beta
"
  Returns the regularized incomplete beta value. Equivalent to R's pbeta function.

  References:
    http://incanter.org/docs/parallelcolt/api/cern/jet/stat/tdouble/Gamma.html
    http://en.wikipedia.org/wiki/Regularized_incomplete_beta_function
    http://mathworld.wolfram.com/RegularizedBetaFunction.html
"
  ([x a b]
    (Gamma/incompleteBeta a b x)))


;;;;;;;;;;;;;;;;;;;;;;;;;;;;;;;;;;;;;;;;;;;;;;;;;;;;;;;;;;;;;;;;;;;;;;;;;;;;;;;;
;; SYMMETRIC MATRIX
;;;;;;;;;;;;;;;;;;;;;;;;;;;;;;;;;;;;;;;;;;;;;;;;;;;;;;;;;;;;;;;;;;;;;;;;;;;;;;;;


(defn solve-quadratic
"
  Returns a vector with the solution to x from the quadratic
  equation, a*x^2 + b*x + c.

  Arguments:
    a, b, c: coefficients of a qaudratic equation.

  Examples:
    ;; -2*x^2 + 7*x + 15
    (quadratic-formula -2 7 15)
    ;; x^2 + -2*x + 1
    (quadratic-formula 1 -2 1)

  References:
    http://en.wikipedia.org/wiki/Quadratic_formula

"
  ([a b c]
   (let [t1 (- 0 b)
         t2 (sqrt (- (* b b) (* 4 a c)))
         t3 (* 2 a)]
     [(/ (- t1 t2) t3)
      (/ (+ t1 t2) t3)])))



(defn symmetric-matrix
"
  Returns a symmetric matrix from the given data, which represents the lower triangular elements
  ordered by row. This is not the inverse of half-vectorize which returns a vector of the upper-triangular
  values, unless the :lower option is set to false.

  Options:
    :lower (default true) -- lower-triangular. Set :lower to false to reverse the half-vectorize function.

  Examples:

    (use 'incanter.core)
    (symmetric-matrix [1
                       2 3
                       4 5 6
                       7 8 9 10])


    (half-vectorize
      (symmetric-matrix [1
                         2 3
                         4 5 6
                         7 8 9 10] :lower false))


"
  ([data & {:keys [lower] :or {lower true}}]
   (let [n (count data)
         p (int (second (solve-quadratic 1/2 1/2 (- 0 n))))
         mat (matrix 0 p p)
         mat (m/coerce :clatrix mat) 
         indices (if lower
                   (for [i (range p) j (range p) :when (<= j i)] [i j])
                   (for [i (range p) j (range p) :when (<= i j)] [j i]))]
     (doseq [idx (range n)]
      (let [[i j] (nth indices idx)]
        (clx/set mat i j (nth data idx))
        (clx/set mat j i (nth data idx))))
     mat)))

(defn toeplitz
"
  Returns the Toeplitz matrix for the given vector, which form the first row of the matrix
"
  ([x]
     (symmetric-matrix
      (loop [v (rseq x)
             d []]
        (if (nil? v) d
            (recur (next v) (concat v d)))))))

;;;;;;;;;;;;;;;;;;;;;;;;;;;;;;;;;;;;;;;;;;;;;;;;;;;;;;;;;;;;;;;;;;;;;;;;;;;;;;;;
;; VIEW METHODS
;;;;;;;;;;;;;;;;;;;;;;;;;;;;;;;;;;;;;;;;;;;;;;;;;;;;;;;;;;;;;;;;;;;;;;;;;;;;;;;;

(defmulti view
  " This is a general 'view' function. When given an Incanter matrix/dataset
    or a Clojure numeric collection, it will display it in a Java Swing
    JTable. When given an Incanter chart object, it will display it in a new
    window. When given a URL string, it will open the location with the
    platform's default web browser.

    When viewing charts, a :width (default 500) and :height (default 400)
    option can be provided.

    When viewing an incanter.processing sketch, set the :exit-on-close option
    to true (default is false) to kill the animation processes when you
    close the window (this will also kill your REPL or Swank server),
    otherwise those processing will continue to run in the background.



    Examples:

      (use '(incanter core stats datasets charts))

      ;; view matrices
      (def rand-mat (matrix (sample-normal 100) 4))
      (view rand-mat)

      ;; view numeric collections
      (view [1 2 3 4 5])
      (view (sample-normal 100))

      ;; view Incanter datasets
      (view (get-dataset :iris))

      ;; convert dataset to matrix, changing Species names to numeric codes
      (view (to-matrix (get-dataset :iris)))

      ;; convert dataset to matrix, changing Species names to dummy variables
      (view (to-matrix (get-dataset :iris) :dummies true))

      ;; view a chart
      (view (histogram (sample-normal 1000)) :width 700 :height 700)

      ;; view a URL
      (view \"http://incanter.org\")

      ;; view a PNG file
      (save (histogram (sample-normal 1000)) \"/tmp/norm_hist.png\")
      (view \"file:///tmp/norm_hist.png\")


"
  (fn [obj & options] (cond
                        (and (not (matrix? obj))
                             (not (dataset? obj))
                             (not (map? obj))
                             (coll? obj))
                          ::coll
                        (.contains (str (type obj)) "processing.core.PApplet")
                          :sketch
                        :else
                        (type obj))))


;;(defmethod view ::coll ([obj & options] (view (matrix obj))))

(defmethod view ::coll
  ([obj & options]
    (let [rows (if (coll? (first obj))
                          obj
                          (map vector obj))
          colnames (range (count (first rows)))]
      (view (dataset colnames rows)))))



(defmethod view incanter.Matrix ;; TODO convert to clatrix
  ([obj & {:keys [column-names]}]
     (let [col-names (or column-names (range (ncol obj)))
           m (ncol obj)
           n (nrow obj)]
      (doto (JFrame. "Incanter Matrix")
        (.add (JScrollPane.
                (JTable.
                  (cond
                    (and (> m 1) (> n 1))
                      (Vector. (map #(Vector. %) (to-list obj)))
                    (or (and (> m 1) (= n 1)) (and (= m 1) (= n 1)))
                      (Vector. (map #(Vector. %) [(to-list obj) []]))
                    (and (= m 1) (> n 1))
                      (Vector. (map #(Vector. [%]) (to-list obj))))
                                     (Vector. col-names))))
        (.setSize 400 600)
        (.setVisible true)))))


(defmethod view :incanter.core/dataset
  ([obj & options]
   (let [col-names (:column-names obj)
         column-vals (map (fn [row] (map #(row %) col-names)) (:rows obj))]
     (doto (JFrame. "Incanter Dataset")
       (.add (JScrollPane. (JTable. (Vector. (map #(Vector. %) column-vals))
                                    (Vector. col-names))))
       (.setSize 400 600)
       (.setVisible true)))))



(defmethod view javax.swing.JTable
  ([obj & options]
     (doto (javax.swing.JFrame. "Incanter Dataset")
       (.add (javax.swing.JScrollPane. obj))
       (.setSize 500 600)
       (.setVisible true))))


(defmethod view java.awt.Image
  ([obj & options]
     (let [icon (javax.swing.ImageIcon. obj)
           label (javax.swing.JLabel. icon)
           height (+ 15 (.getIconHeight icon))
           width (+ 15 (.getIconWidth icon))]
       (doto (javax.swing.JFrame. "Incanter Image")
         (.add (javax.swing.JScrollPane. label))
         (.setSize height width)
         .pack
         (.setVisible true)))))



;; URL view method code lifted from clojure.contrib.javadoc.browse/open-url-in-browser
(defmethod view String
  ([url]
    (try
      (when (clojure.lang.Reflector/invokeStaticMethod "java.awt.Desktop" "isDesktopSupported" (to-array nil))
        (-> (clojure.lang.Reflector/invokeStaticMethod "java.awt.Desktop" "getDesktop" (to-array nil))
            (.browse (java.net.URI. url)))
        url)
      (catch ClassNotFoundException e nil))))




(defn data-table
"Creates a javax.swing.JTable given an Incanter dataset."
  ([data]
   (let [col-names (:column-names data)
         column-vals (map (fn [row] (map #(row %) col-names)) (:rows data))
         table-model (javax.swing.table.DefaultTableModel. (java.util.Vector. (map #(java.util.Vector. %) column-vals))
                                                           (java.util.Vector. col-names))]

     (javax.swing.JTable. table-model))))



(defmulti set-data
"

  Examples:

    (use '(incanter core charts datasets))

    (def data (get-dataset :iris))
    (def table (data-table data))
    (view table)
    ;; now view only a subset of the data
    (set-data table ($where {:Petal.Length {:gt 6}} data))


    ;; use sliders to dynamically select the query values
    (let [data (get-dataset :iris)
          table (data-table data)]
      (view table)
      (sliders [species [\"setosa\" \"virginica\" \"versicolor\"]
                min-petal-length (range 0 8 0.1)]
        (set-data table ($where {:Species species
                                 :Petal.Length {:gt min-petal-length}}
                                data))))

"
  (fn [obj & more] (type obj)))


(defmethod set-data javax.swing.JTable
([table data]
   (let [col-names (:column-names data)
         column-vals (map (fn [row] (map #(row %) col-names)) (:rows data))
         table-model (javax.swing.table.DefaultTableModel. (java.util.Vector. (map #(java.util.Vector. %) column-vals))
                                                           (java.util.Vector. col-names))]
     (.setModel table table-model))))



(defn quit
" Exits the Clojure shell."
  ([] (System/exit 0)))


(defn- count-types
  "Helper function. Takes in a seq (usually from a column from an Incanter dataset) and returns a map of types -> counts of the occurance
of each type"
  ([my-col]
   (reduce
    (fn [counts x]
     (let [t (type x) c (get counts t)] (assoc counts t (inc (if (nil? c) 0 c)))))
    {}
    my-col)))


(defn- count-col-types
  "Takes in a column name or number and a dataset. Returns a raw count of each type present in that column. Counts nils."
  ([col ds]
   (count-types ($ col ds))))


(defmulti save
" Save is a multi-function that is used to write matrices, datasets and
  charts (in png format) to a file.

  Arguments:
    obj -- is a matrix, dataset, or chart object
    filename -- the filename to create.

  Matrix and dataset options:
    :delim (default \\,) column delimiter
    :header (default nil) an sequence of strings to be used as header line
        for matrices the default value is nil, for datasets, the default is
        the dataset's column-names array.
    :append (default false) determines whether this given file should be
        appended to. If true, a header will not be written to the file again.
    If the filename is exactly \"-\" then *out* the matrix/dataset will be
        written to *out*

  Chart options:
    :width (default 500)
    :height (default 400)


  Matrix Examples:

    (use '(incanter core io))
    (def A (matrix (range 12) 3)) ; creates a 3x4 matrix
    (save A \"A.dat\") ; writes A to the file A.dat, with no header and comma delimited
    (save A \"A.dat\" :delim \\tab) ; writes A to the file A.dat, with no header and tab delimited

    ;; writes A to the file A.dat, with a header and tab delimited
    (save A \"A.dat\" :delim \\, :header [\"col1\" \"col2\" \"col3\"])


  Dataset Example:

    (use '(incanter core io datasets))
    ;; read the iris sample dataset, and save it to a file.
    (def iris (get-dataset :iris))
    (save iris \"iris.dat\")


  Chart Example:

    (use '(incanter core io stats charts))
    (save (histogram (sample-normal 1000)) \"hist.png\")

    ;; chart example using java.io.OutputStream instead of filename
    (use '(incanter core stats charts))
    (import 'java.io.FileOutputStream)
    (def fos (FileOutputStream. \"/tmp/hist.png\"))
    (def hist (histogram (sample-normal 1000)))
    (save hist fos)
    (.close fos)

    (view \"file:///tmp/hist.png\")


"
  (fn [obj filename & options]
    (if (.contains (str (type obj)) "processing.core.PApplet")
      :sketch
      (type obj))))




(defn grid-apply
" Applies the given function f, that accepts two arguments, to a grid
  defined by rectangle bounded x-min, y-min, x-max, y-max and returns a
  sequence of three sequences representing the cartesian product of x and y
  and z calculated by applying f to the combinations of x and y."
  ([f x-min x-max y-min y-max]
     (let [x-vals (range x-min x-max (/ (- x-max x-min) 100))
           y-vals (range y-min y-max (/ (- y-max y-min) 100))
           xyz (for [_x x-vals _y y-vals] [_x _y (f _x _y)])
           transpose #(list (conj (first %1) (first %2))
                            (conj (second %1) (second %2))
                            (conj (nth %1 2) (nth %2 2)))]
       (reduce transpose [[] [] []] xyz))))





(defop '- 60 'incanter.core/minus)
(defop '+ 60 'incanter.core/plus)
(defop '/ 80 'incanter.core/div)
(defop '* 80 'incanter.core/mult)
(defop '<*> 80 'incanter.core/mmult)
(defop '<x> 80 'incanter.core/kronecker)
(defop '** 100 'incanter.core/pow)

(defmacro $=
  "Formula macro translates from infix to prefix


   Examples:

    (use 'incanter.core)
    ($= 7 + 8)
    ($= [1 2 3] + [4 5 6])
    ($= [1 2 3] + (sin [4 5 6]))
    ($= [1 2 3] <*> (trans [1 2 3]))
    ($= [1 2 3] * [1 2 3])
    ($= [1 2 3] <x> [1 2 3])
    ($= 9 * 8 ** 3)
    ($= (sin Math/PI) * 10)

    ($= 10 + 20 * (4 - 5) / 6)

    ($= 20 * (4 - 5) / 6)

    (let [x 10
          y -5]
      ($= x + y / -10))

    ($= 3 ** 3)

    ($= [1 2 3] * [1 2 3])
    ($= [1 2 3] / (sq [1 2 3]) + [5 6 7])

    ($= (sqrt 5 * 5 + 3 * 3))
    ($= (sq [1 2 3] + [1 2 3]))
    ($= ((5 + 4) * 5))
    ($= ((5 + 4 * (3 - 4)) / (5 + 8) * 6))
    ($= [1 2 3] + 5)
    ($= (matrix [[1 2] [4 5]]) + 6)
    ($= (trans [[1 2] [4 5]]) + 6)

    ($= (trans [[1 2] [4 5]]) <*> (matrix [[1 2] [4 5]]))


    (use '(incanter core charts))
    (defn f [x] ($= x ** 2 + 3 * x + 5))
    (f 5)
    (view (function-plot f -10 10))
    (view (function-plot #($= % ** 2 + 3 * % + 5) -10 10))
    (view (function-plot (fn [x] ($= x ** 2 + 3 * x + 5)) -10 10))
    (let [x (range -10 10 0.1)]
      (view (xy-plot x ($= x ** 3 - 5 * x ** 2 + 3 * x + 5))))

    ($= (5 + 7))
    ($= (trans [1 2 3 4]) <*> [1 2 3 4])
    ($= [1 2 3 4] <*> (trans [1 2 3 4]))

    ($= [1 2 3 4] <*> (trans [1 2 3 4]))
    ($= [1 2 3 4] <x> (trans [1 2 3 4]))


    ;; kronecker product example
    ($= (matrix [[1 2] [3 4] [5 6]]) <x> 4)
    ($= (matrix [[1 2] [3 4] [5 6]]) <x> (matrix [[1 2] [3 4]]))
    ($= [1 2 3 4] <x> 4)

    ($= 3 > (5 * 2/7))

    (use '(incanter core datasets charts))
    (with-data (get-dataset :cars)
      (doto (scatter-plot :speed :dist :data ($where ($fn [speed dist] ($= dist / speed < 2))))
        (add-points :speed :dist :data ($where ($fn [speed dist] ($= dist / speed >= 2))))
        (add-lines ($ :speed) ($= 2 * ($ :speed)))
        view))



"
  ([& equation]
     (infix-to-prefix equation)))


;; PRINT METHOD FOR INCANTER DATASETS
(defmethod print-method incanter.core.Dataset [o, ^java.io.Writer w]
  (do
    (.write w (str (:column-names o)))
    (.write w "\n")
    (doseq [row (:rows o)]
      (.write w (str (apply vector (map #(get row %) (:column-names o)))))
      (.write w "\n"))))

(comment ;; TODO
  (defn- block-diag2 [block0 block1]
    (.composeDiagonal DoubleFactory2D/dense block0 block1))
  (defn block-diag
    "Blocks should be a sequence of matrices."
    [blocks]
    (new Matrix (reduce block-diag2 blocks)))

  (defn block-matrix
    "Blocks should be a nested sequence of matrices. Each element of the sequence should be a block row."
    [blocks]
    (let [element-class (-> blocks first first class)
          native-rows (for [row blocks] (into-array element-class row))
          native-blocks (into-array (-> native-rows first class) native-rows)]
      (new Matrix (.compose DoubleFactory2D/dense native-blocks))))

  (defn separate-blocks
    "Partitions should be a sequence of [start,size] pairs."
    [matrix partitions]
    (for [p partitions]
      (for [q partitions]
        (.viewPart matrix (first p) (first q) (second p) (second q)))))

  (defn diagonal-blocks
    "Partitions should be a sequence of [start,size] pairs."
    [matrix partitions]
    (for [p partitions]
      (.viewPart matrix (first p) (first p) (second p) (second p))))
  )

(defn reorder-columns
  "Produce a new dataset with the columns in the specified order.
Returns nil if no valid column names are given."
  [dset cols]
  (let [cols (filter (partial contains? (set (:column-names dset))) cols)]
    (cond
     (empty? cols) nil
     (= (count cols) 1) (dataset cols (sel dset :cols (first cols)))
     :else (sel dset :cols cols))))<|MERGE_RESOLUTION|>--- conflicted
+++ resolved
@@ -741,15 +741,8 @@
        (clx/solve A B)
        (clx/i A)))))
 
-<<<<<<< HEAD
 (defn det ;; TODO
  " Returns the determinant of the given matrix. Equivalent
-   to R's det function.
-=======
-;(defn det ;; TODO: 
-;" Returns the determinant of the given matrix. Equivalent
-  ;to R's det function.
->>>>>>> cf0704bc
 
    References:
      http://en.wikipedia.org/wiki/LU_decomposition
