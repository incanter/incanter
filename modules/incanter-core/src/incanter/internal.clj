;;; internal.clj -- Internal functions

;; by David Edgar Liebke http://incanter.org
;; April 19, 2009

;; Copyright (c) David Edgar Liebke, 2009. All rights reserved.  The use
;; and distribution terms for this software are covered by the Eclipse
;; Public License 1.0 (http://opensource.org/licenses/eclipse-1.0.php)
;; which can be found in the file epl-v10.htincanter.at the root of this
;; distribution.  By using this software in any fashion, you are
;; agreeing to be bound by the terms of this license.  You must not
;; remove this notice, or any other, from this software.

;; CHANGE LOG
;; April 19, 2009: First version



(ns incanter.internal
  (:require [clatrix.core :as clx])
  (:import (clatrix.core Matrix)
           (cern.colt.matrix.tdouble.algo DoubleFormatter)
           (cern.jet.math.tdouble DoubleFunctions DoubleArithmetic)
           (cern.colt.function.tdouble DoubleDoubleFunction DoubleFunction)))



(derive clatrix.core.Matrix ::matrix)

(defn is-matrix
  " Test if obj is 'derived' from ::matrix (e.g. class incanter.Matrix)."
  ([obj] (clx/matrix? obj)))

(def double_arr_type (Class/forName "[D"))

(defn make-matrix
  ([data]
    (cond
     (coll? (first data))
      (clx/matrix data)
     (number? (first data))
      (clx/matrix (map vector data))))
  ([data ncol]
   {:pre [(number? (first data))]}
   (let [chunked  (partition ncol data)]
     (make-matrix chunked)))
  ([init-val rows cols]
    (clx/constant (int rows) (int cols) ^Number init-val)))


(defmacro hint
  "Applies a type hint to a body"
  [type body]
  `~(with-meta body {:tag type}))


(defmacro transform-with [A op fun]
  `(cond
     (is-matrix ~A) (~fun ~A)
     (and (coll? ~A) (coll? (first ~A))) (let [mA# (make-matrix ~A)]  
                                           (clx/matrix (clx/dotom ~fun mA#) nil))
     (coll? ~A)   (map ~op ~A)
     (number? ~A) (~op ~A)))

(defn pass-to-matrix
  "Make each element in coll a row-first matrix else pass it back as-is"
  [coll]
  (map (fn [x]
         (if (and (not (is-matrix x)) (coll? x)) 
           (make-matrix x) 
           x))
       coll))

(defmacro combine-with [A B op fun]
<<<<<<< HEAD
  `(cond
     (and (number? ~A) (number? ~B))  
     (~op ~A ~B)
     (and (is-matrix ~A) (is-matrix ~B) (= (first (clx/size ~A)) 1) (= (clx/size ~A) (clx/size ~B)))
     (map ~op ~A ~B)
     (and (not (is-matrix ~A)) (not (is-matrix ~B)))
     (let [a# (if (number? ~A) (replicate (count ~B) ~A) ~A)
           b# (if (number? ~B) (replicate (count ~A) ~B) ~B)]
       (map ~op a# b#))
     :else (with-meta (~fun ~A ~B) nil))) ;; TODO fix meta
=======
  (let [mA (with-meta (gensym "A") {:tag "Matrix"})
        mB (with-meta (gensym "B") {:tag "Matrix"})
        df (with-meta (gensym "fun") {:tag "DoubleDoubleFunction"})]
   `(let [~df (. DoubleFunctions ~fun)]
      (cond
      (and (number? ~A) (number? ~B))
         (~op ~A ~B)
      (and (is-matrix ~A) (is-matrix ~B))
        (let [~mA ~A
              ~mB ~B] 
          (.assign (hint "Matrix" (.copy ~mA)) ~mB ~df))
      (and (is-matrix ~A) (number? ~B))
        (let [~mA ~A
              ~mB (make-matrix ~B (.rows ~mA) (.columns ~mA))] 
          (.assign (hint "Matrix" (.copy ~mA)) ~mB ~df))
      (and (number? ~A) (is-matrix ~B))
        (let [~mB ~B
              ~mA (make-matrix ~A (.rows ~mB) (.columns ~mB))]
          (.assign ~mA ~mB ~df))
      (and (coll? ~A) (is-matrix ~B))
        (let [~mB ~B
              ~mA (make-matrix ~A (.columns ~mB))]
          (.assign ~mA ~mB ~df))
      (and (is-matrix ~A) (coll? ~B))
        (let [~mA ~A
              ~mB (make-matrix ~B)]
        (.assign (hint "Matrix" (.copy ~mA)) ~mB ~df))
      (and (coll? ~A) (coll? ~B) (coll? (first ~A)))
        (let [~mA (make-matrix ~A)
              ~mB (make-matrix ~B)]
          (.assign ~mA~mB ~df))
      (and (coll? ~A) (number? ~B) (coll? (first ~A)))
        (let [~mA (make-matrix ~A)
              ~mB (make-matrix ~B (count ~A) (count (first ~A)))]
          (.assign ~mA ~mB ~df))
      (and (number? ~A) (coll? ~B) (coll? (first ~B)))
        (let [~mA (make-matrix ~A (count ~B) (count (first ~B)))
              ~mB (make-matrix ~B)]
          (.assign ~mA ~mB ~df))
      (and (coll? ~A) (coll? ~B))
        (map ~op ~A ~B)
      (and (number? ~A) (coll? ~B))
        (map ~op (replicate (count ~B) ~A)  ~B)
      (and (coll? ~A) (number? ~B))
        (map ~op ~A (replicate (count ~A) ~B))
  ))))
>>>>>>> cd9d6198


;; PRINT METHOD FOR COLT MATRICES
(defmethod print-method Matrix [o, ^java.io.Writer w]
  (let [formatter (DoubleFormatter. "%1.4f")]
    (do
      (.setPrintShape formatter false)
      (.write w "[")
      (.write w (.toString formatter o))
      (.write w "]\n"))))




<|MERGE_RESOLUTION|>--- conflicted
+++ resolved
@@ -72,7 +72,6 @@
        coll))
 
 (defmacro combine-with [A B op fun]
-<<<<<<< HEAD
   `(cond
      (and (number? ~A) (number? ~B))  
      (~op ~A ~B)
@@ -81,57 +80,7 @@
      (and (not (is-matrix ~A)) (not (is-matrix ~B)))
      (let [a# (if (number? ~A) (replicate (count ~B) ~A) ~A)
            b# (if (number? ~B) (replicate (count ~A) ~B) ~B)]
-       (map ~op a# b#))
-     :else (with-meta (~fun ~A ~B) nil))) ;; TODO fix meta
-=======
-  (let [mA (with-meta (gensym "A") {:tag "Matrix"})
-        mB (with-meta (gensym "B") {:tag "Matrix"})
-        df (with-meta (gensym "fun") {:tag "DoubleDoubleFunction"})]
-   `(let [~df (. DoubleFunctions ~fun)]
-      (cond
-      (and (number? ~A) (number? ~B))
-         (~op ~A ~B)
-      (and (is-matrix ~A) (is-matrix ~B))
-        (let [~mA ~A
-              ~mB ~B] 
-          (.assign (hint "Matrix" (.copy ~mA)) ~mB ~df))
-      (and (is-matrix ~A) (number? ~B))
-        (let [~mA ~A
-              ~mB (make-matrix ~B (.rows ~mA) (.columns ~mA))] 
-          (.assign (hint "Matrix" (.copy ~mA)) ~mB ~df))
-      (and (number? ~A) (is-matrix ~B))
-        (let [~mB ~B
-              ~mA (make-matrix ~A (.rows ~mB) (.columns ~mB))]
-          (.assign ~mA ~mB ~df))
-      (and (coll? ~A) (is-matrix ~B))
-        (let [~mB ~B
-              ~mA (make-matrix ~A (.columns ~mB))]
-          (.assign ~mA ~mB ~df))
-      (and (is-matrix ~A) (coll? ~B))
-        (let [~mA ~A
-              ~mB (make-matrix ~B)]
-        (.assign (hint "Matrix" (.copy ~mA)) ~mB ~df))
-      (and (coll? ~A) (coll? ~B) (coll? (first ~A)))
-        (let [~mA (make-matrix ~A)
-              ~mB (make-matrix ~B)]
-          (.assign ~mA~mB ~df))
-      (and (coll? ~A) (number? ~B) (coll? (first ~A)))
-        (let [~mA (make-matrix ~A)
-              ~mB (make-matrix ~B (count ~A) (count (first ~A)))]
-          (.assign ~mA ~mB ~df))
-      (and (number? ~A) (coll? ~B) (coll? (first ~B)))
-        (let [~mA (make-matrix ~A (count ~B) (count (first ~B)))
-              ~mB (make-matrix ~B)]
-          (.assign ~mA ~mB ~df))
-      (and (coll? ~A) (coll? ~B))
-        (map ~op ~A ~B)
-      (and (number? ~A) (coll? ~B))
-        (map ~op (replicate (count ~B) ~A)  ~B)
-      (and (coll? ~A) (number? ~B))
-        (map ~op ~A (replicate (count ~A) ~B))
-  ))))
->>>>>>> cd9d6198
-
+       (map ~op a# b#))))
 
 ;; PRINT METHOD FOR COLT MATRICES
 (defmethod print-method Matrix [o, ^java.io.Writer w]
