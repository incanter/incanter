;;; core-test-cases.clj -- Unit tests of Incanter functions

;; by David Edgar Liebke http://incanter.org
;; October 31, 2009

;; Copyright (c) David Edgar Liebke, 2009. All rights reserved.  The use
;; and distribution terms for this software are covered by the Eclipse
;; Public License 1.0 (http://opensource.org/licenses/eclipse-1.0.php)
;; which can be found in the file epl-v10.html at the root of this
;; distribution.  By using this software in any fashion, you are
;; agreeing to be bound by the terms of this license.  You must not
;; remove this notice, or any other, from this software.


;; to run these tests:
;; (use 'tests core-test-cases)
;;  need to load this file to define data variables
;; (use 'clojure.test)
;; then run tests
;; (run-tests 'incanter.tests.core-test-cases)

(ns incanter.core-tests
  (:require [clojure.core.matrix :as m]
            [clojure.core.matrix.dataset :as ds])
  (:use  clojure.test
         (incanter core)))


;;;;;;;;;;;;;;;;;;;;;;;;;;;;;;;;;;;;;;;;;;;;;;;;;;;;;;;;;;;;;;;;;;;;;;;;;;;;;;;;
;; UNIT TESTS FOR incanter.core.clj
;;;;;;;;;;;;;;;;;;;;;;;;;;;;;;;;;;;;;;;;;;;;;;;;;;;;;;;;;;;;;;;;;;;;;;;;;;;;;;;;

(def dataset1 (dataset [:a :b :c] [[1 2 3] [4 5 6]]))
(def dataset2 (dataset [" a" "b" "c"] [[1 2 3] [4 5 6]]))
(def dataset3 (dataset [:a :b :c] [{:a 1 :b 2 :c 3} {:a 4 :b 5 :c 6}]))
(def dataset4 (dataset ["a" "b" "c"] [{"a" 1 "b" 2 "c" 3} {"a" 4 "b" 5 "c" 6}]))
(def dataset5 (dataset ["a" "b" "c"] [{"a" 1 "b" 2 "c" 3} {"b" 5 "c" 6}]))
(def dataset6 (dataset [:a :b :c] [[1 2 3]]))

(deftest dataset-tests
  (is (= (sel dataset1 :cols :a) [1 4]))
  (is (= (sel dataset1 :all 1) [2 5]))
  (is (= (sel dataset1 :all :b) [2 5]))
  (is (= (sel dataset1 :all [:a :c]) (dataset [:a :c] [[1 3] [4 6]])))
  (is (= (sel dataset1 :all [:a]) (dataset [:a] [[1] [4]])))
  (is (= (sel dataset1 :all :all) dataset1))
  (is (= (sel dataset2 :cols "c") [3 6]))
  (is (= (sel dataset3 :cols :a) [1 4]))
  (is (= (sel dataset1 :cols [:a]) (dataset [:a] [[1] [4]])))
  (is (= (sel dataset4 :cols "c") [3 6]))
  (is (= (sel dataset6 :cols :a) 1))
  (is (= (sel dataset6 :cols [:a] :rows :all) (dataset [:a] [[1]])))
  (is (= (sel (dataset [:a :b] [[11 12]]) :except-cols :b) (dataset [:a] [[11]]))))

(def map1 {0 [1.0 2.0 3.0] 1 [4.0 5.0 6.0]})

(deftest dataset-construction
  (is (= (to-dataset map1) (to-dataset [[1.0 4.0][2.0 5.0][3.0 6.0]]))))

(deftest dataset-transforms
  (is (= (transform-col dataset6 :b + 10) (dataset [:a :b :c] [[1 12 3]]))
      "Single-row special case")
  (is (= (transform-col dataset1 :b (partial + 10)) (dataset [:a :b :c] [[1 12 3] [4 15 6]])))
  (is (= (transform-col dataset1 :b * 2) (dataset [:a :b :c] [[1 4 3] [4 10 6]]))))

(deftest $group-by-tests
  (let [cs [:c1 :c2 :c3]
        a-dataset (dataset cs
                           [[1 3 3]
                            [1 2 4]
                            [1 2 7]
                            [6 6 8]
                            [6 5 10]
                            [11 12 13]])]

    (are [group-cols n-groups]
      (= n-groups (count ($group-by group-cols a-dataset)))
      :c1 3
      [:c1 :c2] 5) ; 2 arity version

    (are [group-cols n-groups]
      (= n-groups (count
                   (with-data a-dataset
                     ($group-by group-cols))))
      :c1 3
      [:c1 :c2] 5) ; 3 arity version

    (is (= ($group-by :c1 a-dataset)
           {{:c1 1} (dataset cs [[1 3 3]
                                 [1 2 4]
                                 [1 2 7]])
            {:c1 6} (dataset cs [[6 6 8]
                                 [6 5 10]])
            {:c1 11} (dataset cs [[11 12 13]])}))

    (is (= ($group-by [:c1 :c2] a-dataset)
           {{:c1 1 :c2 3} (dataset cs [[1 3 3]])
            {:c1 1 :c2 2} (dataset cs [[1 2 4]
                                       [1 2 7]])
            {:c1 6 :c2 6} (dataset cs [[6 6 8]])
            {:c1 6 :c2 5} (dataset cs [[6 5 10]])
            {:c1 11 :c2 12} (dataset cs [[11 12 13]])}))))

(deftest rename-cols-tests
  (let [data (dataset [:c1 :c2 :c3] [[1 2 3]])
        col-map {:c1 :new-c1 2 :new-c3}
        expected [:new-c1 :c2 :new-c3]]
    (is (= (:column-names (rename-cols col-map data))
           expected))
    (is (= (:column-names (with-data data
                            (rename-cols col-map)))
           expected))))

(deftest infix-test
 (is (= ($= 10 - 1 + 10) 19))
 (is (= ($= 1 / 2 * 3) 3/2)))


(deftest factorial-test
  (is (= (factorial 5) 120.0))
  (is (= (factorial 0) 1.0))
  (is (thrown? AssertionError (factorial -1))))

(defn nan? [x]
  (.isNaN x))

(deftest safe-div-test
  (is (= 1/2 (safe-div 2)))
  (is (= 2 (safe-div 10 5)))
  (is (= 2 (safe-div 20 2 5)))

  (is (= -1/2 (safe-div -2)))
  (is (= -2 (safe-div -10 5)))
  (is (= -2 (safe-div -20 2 5)))

  (is (= Double/POSITIVE_INFINITY (safe-div 0)))
  (is (nan? (safe-div 0 0)))
  (is (nan? (safe-div 0 0 5)))
  (is (= Double/POSITIVE_INFINITY (safe-div 10 0)))
  (is (= Double/POSITIVE_INFINITY (safe-div 20 2 2 0)))
  (is (= Double/POSITIVE_INFINITY (safe-div 20 0 2 2)))
  (is (= Double/NEGATIVE_INFINITY (safe-div -10 0)))
  (is (= Double/NEGATIVE_INFINITY (safe-div -10 5 0))))


(defn non-mutable-ops []
  (testing "non-mutable-ops"
    (let [MO (matrix [[-1 2 3]
                         [4 -5 6]
                         [7 8 -9]
                         [10 11 -12]])
          MC (matrix [[-1 2 3]
                         [4 -5 6]
                         [7 8 -9]
                         [10 11 -12]])
          MA (matrix [[1 2 3]
                         [4 5 6]
                         [7 8 9]
                         [10 11 12]])
          res (abs MO)]
      (is (m/equals res MA))
      (is (m/equals MC MO))
      (is (not (m/equals MO MA))))))


(defn matrix-from-arrays
  "constructing matrices from arrays"
  []
  (is (m/equals (matrix [1.0 2.0 3.0])
         (matrix (double-array [1.0 2.0 3.0]))))
  (is (m/equals (matrix [1.0 2.0 3.0])
         (matrix  (long-array [1 2 3]))))
  (is (m/equals (matrix [[1 2] [3 4]])
             (matrix (object-array [(double-array [1.0 2.0])
                                    (double-array [3.0 4.0])])))))


(defn matrix-trans-test
  "transposing matrices"
  [m]
  (is (m/equals (trans m) (matrix [[1 4 7 10]
                            [2 5 8 11]
                            [3 6 9 12]])))
  (is (m/equals (trans (trans m)) m)))

(defn bind-rows-test
  "combining matrices/vectors by row"
  [m]
  (is (m/equals (bind-rows m m m) (bind-rows m (bind-rows m m))))
  (is (m/equals (bind-rows (matrix [1 2 3])
                           (matrix [4 5 6]))
             (matrix [[1 2 3]
                      [4 5 6]])))
  (is (m/equals (bind-rows m [13 14 15])
         (matrix [[1 2 3]
                  [4 5 6]
                  [7 8 9]
                  [10 11 12]
                  [13 14 15]])))
  (is (m/equals (bind-rows (matrix [13 14 15]) m)
             [[13 14 15]
              [1 2 3]
              [4 5 6]
              [7 8 9]
              [10 11 12]])))

(def A (matrix [[1 2 3]
                [4 5 6]
                [7 8 9]
                [10 11 12]]))

(defn bind-cols-test
  "combining matrices/vectors by column"
  [m]
  (is (m/equals (bind-columns (m/get-column m 0)
                           (m/get-column m 2))
             (matrix [[1 3]
                      [4 6]
                      [7 9]
                      [10 12]])))
  (is (m/equals (bind-columns
          (matrix [[1] [2] [3]])
          (matrix [[4] [5] [6]])
          (matrix [[7] [8] [9]]))
                (matrix [[1 4 7]
                         [2 5 8]
                         [3 6 9]])))
  (is (m/equals (bind-columns [13 14 15 16] m)
         [[13 1 2 3]
          [14 4 5 6]
          [15 7 8 9]
          [16 10 11 12]]))
  (is (m/equals (bind-columns m [13 14 15 16])
         (matrix [[1 2 3 13]
                  [4 5 6 14]
                  [7 8 9 15]
                  [10 11 12 16]]))))

(defn matrix-creation-test
  "creating matrices"
  [m]
  ;; create a 3x2 matrix with initial value 99
  (is (m/equals (matrix 99 3 2)
             (matrix [[99 99]
                      [99 99]
                      [99 99]])))
  ;; create a 3x2 matrix with initial value 0
  (is (m/equals (matrix 0 3 2)
             (matrix [[0 0]
                      [0 0]
                      [0 0]])))
  ;; create a matrix with the given data that has 3 columns
  (is (m/equals (matrix [1 2 3 4 5 6 7 8 9] 3)
             (matrix [[1 2 3]
                      [4 5 6]
                      [7 8 9]])))
  ;; take the diagonal elements of matrix A
  (is (m/equals (diag (matrix m))
             (matrix [1.0 5.0 9.0])))
  ;; create a diagonal matrix with the given data on the diagonal
  (is (m/equals (diag [1/2 1/2 1/2])
             (matrix [[1/2 0 0]
                      [0 1/2 0]
                      [0 0 1/2]])))
  ;; create a 3x3 identity matrix
  (is (m/equals (identity-matrix 3) (matrix [[1 0 0]
                                          [0 1 0]
                                          [0 0 1]])))

  ;; create a 3x3 toeplitz matrix
  (is (m/equals (toeplitz [1 2 3])
             (matrix [[1 2 3]
                      [2 1 2]
                      [3 2 1]]))))

(defn matrix-to-list-test
  "convert a matrix to clojure lists"
  [m]
  (is (m/equals (to-list m)
             '((1.0 2.0 3.0)
               (4.0 5.0 6.0)
               (7.0 8.0 9.0)
               (10.0 11.0 12.0))))
  ;; one-dimensional matrices are coverted to one-dimension vectors
  (is (m/equals (to-list (matrix [1 2 3 4 5 6])) '(1 2 3 4 5 6)))
  (is (m/equals (to-list (trans (matrix [1 2 3 4 5 6]))) '(1 2 3 4 5 6)))
  (is (m/equals (to-list (matrix [[1 2] [3 4]])) '((1 2) (3 4))))
  (is (m/equals (to-list 3) 3))
  (is (m/equals (to-list (matrix [1])) '(1.0)))
  (is (nil? (to-list nil))))

(defn matrix-to-vect-test
  "convert a matrix to clojure vectors"
  [m]
  (is (m/equals (to-vect m)
             [[1.0 2.0 3.0]
              [4.0 5.0 6.0]
              [7.0 8.0 9.0]
              [10.0 11.0 12.0]]))
  ;; one-dimensional matrices are coverted to one-dimension vectors
  (is (m/equals (to-vect (matrix [1 2 3 4 5 6])) [1.0 2.0 3.0 4.0 5.0 6.0]))
  (is (m/equals (to-vect (trans (matrix [1 2 3 4 5 6]))) [1.0 2.0 3.0 4.0 5.0 6.0]))
  (is (m/equals (to-vect (matrix [1])) [1.0]))
  (is (m/equals (to-vect (matrix [[1 2] [3 4]])) [[1 2] [3 4]]))
  (is (m/equals (to-vect 3) 3))
  (is (nil? (to-vect nil))))

(defn matrix-sel-tests
  [im]
  (let [m (matrix im A)]
    ;; select the element at row 3 (i.e. fourth row) and column 2 (i.e. third column)
    (is (== (sel m 3 2) 12.0))
    ;; use 'true' to select an entire row or column
    (is (= (sel m :cols 2) (matrix im [3 6 9 12])))
    (is (= (sel m :rows 1) (matrix im [4 5 6] 3)))
    (is (= (sel m :all [0 2]) (matrix im [[1 3]
                                              [4 6]
                                              [7 9]
                                              [10 12]])))
    (is (= (sel m :all :all) m))
    (is (= (sel m :all 2) (matrix im [3 6 9 12])))
    (is (= (sel m true true) m))
    ;; pass a vector of indices to select a set of rows and/or columns
    (is (= (sel m :cols [0 2]) (matrix im [[1 3]
                                           [4 6]
                                           [7 9]
                                           [10 12]])))
    (is (= (sel m :rows [0 1]) (matrix im [[1 2 3]
                                           [4 5 6]])))
    (is (= (sel m [1 3] [0 2]) (matrix im [[4 6]
                                           [10 12]])))))

(defn matrix-plus-test
  "element by element addition on matrices"
  [im]
  (let [m (matrix im A)]
    (is (= (plus m m m) (matrix im [[3 6 9]
                                        [12 15 18]
                                        [21 24 27]
                                        [30 33 36]])))
    (is (= (plus m 1) (matrix im  [[2 3 4]
                                       [5 6 7]
                                       [8 9 10]
                                       [11 12 13]])))
    (is (= (plus 1 m) (matrix im [[2 3 4]
                                      [5 6 7]
                                      [8 9 10]
                                      [11 12 13]])))
    (is (= (plus (matrix im [1.0 2.0 3.0])
                     (matrix im [1.0 2.0 3.0]))
               (matrix im [2 4 6])))
    (is (= (plus (matrix im [1.0 2.0 3.0]) 1)
               (matrix im [2 3 4])))
    (is (= (plus 1 (matrix im [1.0 2.0 3.0]))
               (matrix im [2 3 4])))))


(defn matrix-minus-test
  "element by element subtraction on matrices"
  [m]
  (is (m/equals (minus m m m) (matrix [[-1 -2 -3]
                                [-4 -5 -6]
                                [-7 -8 -9]
                                [-10 -11 -12]])))
  (is (m/equals (minus m 1) (matrix [[0 1 2]
                              [3 4 5]
                              [6 7 8]
                              [9 10 11]])))
  (is (m/equals (minus 1 m) (matrix [[0 -1 -2]
                              [-3 -4 -5]
                              [-6 -7 -8]
                              [-9 -10 -11]])))
  (is (m/equals (minus (matrix [1 2 3])
                (matrix [1 2 3]))
         (matrix [0 0 0])))
  (is (m/equals (minus (matrix [1 2 3]) 1)
         (matrix [0 1 2])))
  (is (m/equals (minus 1 (matrix [1 2 3]))
         (matrix [0 -1 -2])))
  (is (m/equals (minus (matrix [1 2 3])
                (m/array [1 2 3]))
         (matrix [0 0 0])))
  (is (m/equals (minus 1) -1))
  (is (m/equals (minus (matrix [1 2 3]))
         (matrix [-1 -2 -3])))
  (is (m/equals (minus m) (matrix [[-1 -2 -3]
                            [-4 -5 -6]
                            [-7 -8 -9]
                            [-10 -11 -12]]))))


(defn matrix-mult-test
  "element by element multiplication on matrices"
  [m]
  (is (m/equals (mult m m m) (matrix [[1 8 27]
                                   [64 125 216]
                                   [343 512 729]
                                   [1000 1331 1728]])))
  (is (m/equals (mult m 2) (matrix [[2 4 6]
                             [8 10 12]
                             [14 16 18]
                             [20 22 24]])))
  (is (m/equals (mult 2 m) (matrix [[2 4 6]
                             [8 10 12]
                             [14 16 18]
                             [20 22 24]])))
  (is (m/equals (mult (matrix [1 2 3]) [1 2 3])
         (matrix [1 4 9])))
  (is (m/equals (mult (matrix [1 2 3]) 2.0)
         (matrix [2 4 6])))
  (is (m/equals (mult 2.0 (matrix [1 2 3]))
         (matrix [2 4 6])))
  (is (m/equals (mult (matrix [1 2 3])
                      (matrix [1 2 3]))
                (matrix [1 4 9]))))

(defn matrix-div-test
  "element by element division on matrices"
  [m]
  (is (m/equals (div m m m) (matrix [[1 1/2 1/3]
                                     [1/4 1/5 1/6]
                                     [1/7 1/8 1/9]
                                     [1/10 1/11 1/12]])
                1E-12))
  (is (m/equals (div m 2) (matrix [[1/2 1 3/2]
                                   [4/2 5/2 6/2]
                                   [7/2 8/2 9/2]
                                   [10/2 11/2 12/2]])
                1E-12))
  (is (m/equals (div 2 m) (matrix [[2/1 1 2/3]
                                   [2/4 2/5 2/6]
                                   [2/7 2/8 2/9]
                                   [2/10 2/11 2/12]])
                1E-12))
  (is (m/equals (div (matrix [1 2 3]) [1 2 3])
                (matrix [1 1 1])
                1E-12))
  (is (m/equals (div (matrix [1 2 3]) 2.0)
                (matrix [1/2 1 3/2])
                1E-12))
  (is (m/equals (div 2.0 (matrix [1 2 3]))
                (matrix [2 1 0.6666666666666666])
                1E-12))
  (is (m/equals (div (matrix [1 2 3]) (matrix [1 2 3]))
                (matrix [1 1 1])
                1E-12)))

(defn matrix-mmult-test
  [m]
  ;;perform matrix multiplication
  (is (m/equals (mmult m (trans m))
                (matrix [[14  32  50  68]
                         [32  77 122 167]
                         [50 122 194 266]
                         [68 167 266 365]])))
  ;; perform matrix multiplication on more than two matrices
  (is (m/equals (mmult m (trans m) m)
                (matrix [[1172 1336 1500]
                         [2864 3262 3660]
                         [4556 5188 5820]
                         [6248 7114 7980]]))))

(def ^:private test-mat-source [[39      10 ]
                                [51      20 ]
                                [60      30 ]
                                [64      40 ]
                                [73      50 ]
                                [83      60 ]
                                [90      70 ]
                                [93      80 ]
                                [99      90 ]
                                [105     100]
                                [110     110]
                                [111     120]
                                [113     130]
                                [117     140]
                                [120     150]
                                [125     160]
                                [130     170]
                                [133     180]
                                [133     190]
                                [134     200]
                                [138     210]
                                [140     220]
                                [145     230]
                                [146     240]
                                [148     250]])

(defn arithmetic-test
  []
  (let [test-mat (matrix test-mat-source)
        x (sel test-mat :cols 0)
        y (sel test-mat :cols 1)]
    (testing "Calculate the sum of values in a vector or 1D matrix"
      (is (== (sum x) 2700.0)))
    (testing "Calculate the sum of squares of values in a vector or 1D matrix"
      (is (== (sum-of-squares x) 315638.0)))
    (testing "Calculate the product of values in a vector or 1D matrix"
      (is (== (prod [1 2 3 4 5 6]) 720.0))
      (is (== (prod x) 1.8185668405921276E50)))))

(defn det-test []
   (is (== 6.0 (det (matrix [[-2 2 3] [-1 1 3] [2 0 -1]])))))


(defn matrix-map-test []
  (let [mat (matrix (range 9) 3)]
    (are [x y] (m/equals x y)
         '((0.0 1.0 0.0) (1.0 0.0 1.0) (0.0 1.0 0.0)) (matrix-map #(mod % 2) mat)
         1.0 (matrix-map #(mod % 2) ($ 1 0 mat))
         '(1 0 1 0) (matrix-map #(mod % 2) [1 2 3 4])
         1 (matrix-map #(mod % 2) 9))))


(defn pow-test []
  (is (= (pow 2 2) 4.0))
  (is (m/equals (pow [1 2 3] 2) [1.0 4.0 9.0]))
  (is (m/equals (pow [[1 2 3]] 2) [[1.0 4.0 9.0]]))
  (is (m/equals (pow (matrix [[1 2 3] [4 5 6]]) 2)
                (matrix [[1.0 4.0 9.0] [16.0 25.0 36.0]])))
  (is (m/equals (pow (matrix [[1 2 3]]) 2)
                (matrix [[1.0 4.0 9.0]])))
  (is (m/equals (pow (matrix [1 2 3]) 2)
                (matrix [1.0 4.0 9.0])))
  (is (= (pow (dataset [:a :b :c] [[1 2 3]]) 2)
         (dataset [:a :b :c] [[1.0 4.0 9.0]]))))


(defn sel-filter-test []
  (let [m (matrix [[110 110]])
        test-mat (matrix test-mat-source)
        res (dataset [:a :b :c] [[4 5 6]])]
    (is (m/equals m (sel test-mat :filter-fn (fn [row] (= (first row) (second row))))))
    (is (m/equals res (sel dataset3 :filter-fn (fn [row] (even? (nth row 0))))))))

(defn group-on-test []
  (let [m (matrix [[1 0] [2 1]])]
    (is (m/equals [(matrix [[1 0]]) (matrix [[2 1]])] (group-on m 1)))))

(deftest compliance-test
  (doseq [impl [:clatrix :ndarray :persistent-vector :vectorz]]
    (set-current-implementation impl)
    (println (str "compliance test " impl))
    (let [m (matrix [[1 2 3]
                     [4 5 6]
                     [7 8 9]
                     [10 11 12]])]
      (non-mutable-ops)
      (matrix-from-arrays)
      (matrix-trans-test m)
      (bind-rows-test m)
      (bind-cols-test m)
      (matrix-creation-test m)
      (matrix-to-list-test m)
      (matrix-to-vect-test m)
      (matrix-minus-test m)
      (matrix-mult-test m)
      (matrix-div-test m)
      (matrix-mmult-test m)
      (arithmetic-test)
      (det-test)
      (matrix-map-test)
      (pow-test)
      (sel-filter-test)
      (group-on-test))))

(deftest data-table-test
  (let [row 1 col 2
        ds dataset1
        data-value ($ row col ds)]
    (testing "create table from dataset"
      (let [table (data-table ds)
            table-cell-value (-> table (.getModel) (.getValueAt row col))]
        (is (= (type table) javax.swing.JTable))
        (is (= table-cell-value data-value)))
    (testing "create table from core.matrix"
      (let [table (data-table (m/matrix ds))
            table-cell-value (-> table (.getModel) (.getValueAt row col))
            table-column-names (map #(.getColumnName (.getModel table) %)
                                 (range (length (:column-names ds))))]
        (is (= (type table) javax.swing.JTable))
        (is (= table-cell-value (double data-value)))
        (is (= ["0" "1" "2"] table-column-names))
        (testing "custom column names"
          (let [column-names ["columnA" "columnB" "columnC"]
                table (data-table (m/matrix ds) :column-names column-names)
                table-column-names (map #(.getColumnName (.getModel table) %)
                                     (range (length column-names)))]
            (is (= column-names table-column-names)))))))))

<<<<<<< HEAD
(deftest $rollup-test
  (testing "rollup with mean"
    (let [data (to-dataset [{:sex "Male" :height 1.5}
                            {:sex "Male" :height 1.7}])]
      (is (= (to-dataset [{:sex "Male" :height 1.6}])
             ($rollup :mean :height :sex data ))))))
=======
(deftest $order-test
  (let [data (ds/dataset [:a :b :c]
                         [{:a 1 :b 1 :c 4}
                          {:a 2 :b 3 :c 3}
                          {:a 2 :b 2 :c 2}
                          {:a 3 :b 4 :c 1}])]
    (testing "ascending order by single column"
      (is (= (ds/dataset [:a :b :c]
                         [{:a 3 :b 4 :c 1}
                          {:a 2 :b 2 :c 2}
                          {:a 2 :b 3 :c 3}
                          {:a 1 :b 1 :c 4}])
             ($order :c :asc data))))
    (testing "descending order by multiple columns"
      (is (= (ds/dataset [:a :b :c]
                         [{:a 3 :b 4 :c 1}
                          {:a 2 :b 3 :c 3}
                          {:a 2 :b 2 :c 2}
                          {:a 1 :b 1 :c 4}])
             ($order [:a :b] :desc data))))))
>>>>>>> 1941f74a
<|MERGE_RESOLUTION|>--- conflicted
+++ resolved
@@ -588,14 +588,13 @@
                                      (range (length column-names)))]
             (is (= column-names table-column-names)))))))))
 
-<<<<<<< HEAD
 (deftest $rollup-test
   (testing "rollup with mean"
     (let [data (to-dataset [{:sex "Male" :height 1.5}
                             {:sex "Male" :height 1.7}])]
       (is (= (to-dataset [{:sex "Male" :height 1.6}])
              ($rollup :mean :height :sex data ))))))
-=======
+
 (deftest $order-test
   (let [data (ds/dataset [:a :b :c]
                          [{:a 1 :b 1 :c 4}
@@ -615,5 +614,4 @@
                           {:a 2 :b 3 :c 3}
                           {:a 2 :b 2 :c 2}
                           {:a 1 :b 1 :c 4}])
-             ($order [:a :b] :desc data))))))
->>>>>>> 1941f74a
+             ($order [:a :b] :desc data))))))