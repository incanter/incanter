--- conflicted
+++ resolved
@@ -1,4 +1,3 @@
-
 ;;; core-test-cases.clj -- Unit tests of Incanter functions
 
 ;; by David Edgar Liebke http://incanter.org
@@ -22,8 +21,8 @@
 
 (ns incanter.core-tests
   (:require [clojure.core.matrix :as m])
-  (:use clojure.test
-        (incanter core)))
+  (:use  clojure.test
+         (incanter core)))
 
 
 ;;;;;;;;;;;;;;;;;;;;;;;;;;;;;;;;;;;;;;;;;;;;;;;;;;;;;;;;;;;;;;;;;;;;;;;;;;;;;;;;
@@ -77,27 +76,27 @@
                             [6 6 8]
                             [6 5 10]
                             [11 12 13]])]
-    
+
     (are [group-cols n-groups]
       (= n-groups (count ($group-by group-cols a-dataset)))
       :c1 3
       [:c1 :c2] 5) ; 2 arity version
-    
+
     (are [group-cols n-groups]
-      (= n-groups (count 
-                   (with-data a-dataset 
+      (= n-groups (count
+                   (with-data a-dataset
                      ($group-by group-cols))))
       :c1 3
       [:c1 :c2] 5) ; 3 arity version
-    
+
     (is (= ($group-by :c1 a-dataset)
            {{:c1 1} (dataset cs [[1 3 3]
                                  [1 2 4]
                                  [1 2 7]])
-            {:c1 6} (dataset cs [[6 6 8] 
+            {:c1 6} (dataset cs [[6 6 8]
                                  [6 5 10]])
             {:c1 11} (dataset cs [[11 12 13]])}))
-    
+
     (is (= ($group-by [:c1 :c2] a-dataset)
            {{:c1 1 :c2 3} (dataset cs [[1 3 3]])
             {:c1 1 :c2 2} (dataset cs [[1 2 4]
@@ -177,31 +176,22 @@
   (is (m/e== (rest A) (matrix [[4 5 6]
                            [7 8 9]
                            [10 11 12]])))
-<<<<<<< HEAD
   (is (m/e== (conj A [13 14 15]) (matrix [[1 2 3]
-=======
-  (is (= (conj A [[13 14 15]]) (matrix [[1 2 3]
->>>>>>> 21f49259
-                                      [4 5 6]
-                                      [7 8 9]
-                                      [10 11 12]
-                                      [13 14 15]])))
+                                          [4 5 6]
+                                          [7 8 9]
+                                          [10 11 12]
+                                          [13 14 15]])))
   (is (m/e== (m/join A A) (matrix [[1 2 3]
-                                 [4 5 6]
-                                 [7 8 9]
-                                 [10 11 12]
-                                 [1 2 3]
-                                 [4 5 6]
-                                 [7 8 9]
-                                 [10 11 12]])))
+                                   [4 5 6]
+                                   [7 8 9]
+                                   [10 11 12]
+                                   [1 2 3]
+                                   [4 5 6]
+                                   [7 8 9]
+                                   [10 11 12]])))
   (is (= (seq A) A))
-<<<<<<< HEAD
   (is (== (first (first A)) 1.0))
-  (is (== (nth (nth A 1) 1.0)))
-=======
-  (is (= (first (first A)) 1.0))
   (is (= (nth (nth A 0) 0) 1.0))
->>>>>>> 21f49259
   ;; get column 1 (i.e. second column) of matrix A
   (is (m/e== (map #(nth % 1) A) [2.0 5.0 8.0 11.0])))
 
@@ -295,20 +285,13 @@
                       [7.0 8.0 9.0]
                       [10.0 11.0 12.0]]))
   ;; one-dimensional matrices are coverted to one-dimension vectors
-<<<<<<< HEAD
-  (is (m/e== (to-list (matrix [1 2 3 4 5 6])) (matrix [1.0 2.0 3.0 4.0 5.0 6.0])))
+  ;;  (is (m/e== (to-list (matrix [1 2 3 4 5 6])) (matrix [1.0 2.0 3.0 4.0 5.0 6.0])))
+  (is (m/e== (to-list (matrix [1 2 3 4 5 6])) [1.0 2.0 3.0 4.0 5.0 6.0]))
   (is (m/e== (to-list (trans (matrix [1 2 3 4 5 6]))) [1.0 2.0 3.0 4.0 5.0 6.0]))
   (is (m/e== (to-list [1 2 3]) [1 2 3]))
   (is (m/e== (to-list [[1 2] [3 4]]) [[1 2] [3 4]]))
   (is (m/e== (to-list 3) 3))
-=======
-  (is (= (to-list (matrix [1 2 3 4 5 6])) [1.0 2.0 3.0 4.0 5.0 6.0]))
-  (is (= (to-list (trans (matrix [1 2 3 4 5 6]))) [1.0 2.0 3.0 4.0 5.0 6.0]))
-  (is (= (to-list (matrix [1])) [1.0]))
-  (is (= (to-list [1 2 3]) [1 2 3]))
-  (is (= (to-list [[1 2] [3 4]]) [[1 2] [3 4]]))
-  (is (= (to-list 3) 3))
->>>>>>> 21f49259
+  (is (m/e== (to-list (matrix [1])) [1.0]))
   (is (nil? (to-list nil))))
 
 (deftest matrix-to-vect-tests
@@ -423,17 +406,12 @@
                              [5 6 7]
                              [8 9 10]
                              [11 12 13]])))
-<<<<<<< HEAD
   (is (m/e== (plus (matrix [1.0 2.0 3.0]) (matrix [1.0 2.0 3.0])) (matrix [2 4 6])))
   (is (m/e== (plus (matrix [1.0 2.0 3.0]) 1) (matrix [2 3 4])))
   (is (m/e== (plus 1 (matrix [1.0 2.0 3.0])) (matrix [2 3 4])))
-  (is (m/e== (plus (matrix [1.0 2.0 3.0]) (matrix [1 2 3]) (matrix [2 4 6])))))
-=======
-  (is (= (plus [1.0 2.0 3.0] [1.0 2.0 3.0]) (matrix [2 4 6])))
-  (is (= (plus [1.0 2.0 3.0] 1) (matrix [2 3 4])))
-  (is (= (plus 1 [1.0 2.0 3.0]) (matrix [2 3 4])))
+  ;;TODO: check that (is (m/e== (plus (matrix [1.0 2.0 3.0]) (matrix [1 2 3]) (matrix [2 4 6])))))
   (is (= (plus [1.0 2.0 3.0] (matrix [1 2 3])) (matrix [2 4 6]))))
->>>>>>> 21f49259
+
 
 (deftest matrix-minus-test
   ;; element by element subtraction on matrices
@@ -461,15 +439,10 @@
                               [-3 -4 -5]
                               [-6 -7 -8]
                               [-9 -10 -11]])))
-<<<<<<< HEAD
   (is (m/e== (minus [1.0 2.0 3.0] [1.0 2.0 3.0]) [0 0 0]))
   (is (m/e== (minus [1.0 2.0 3.0] 1) [0 1 2]))
   (is (m/e== (minus 1 [1.0 2.0 3.0]) [0 -1 -2]))
-  (is (m/e== (minus [1 2 3] (m/array [1 2 3]) [0 0 0]))))
-=======
-  (is (= (minus [1.0 2.0 3.0] [1.0 2.0 3.0]) (matrix [0 0 0])))
-  (is (= (minus [1.0 2.0 3.0] 1) (matrix [0 1 2])))
-  (is (= (minus 1 [1.0 2.0 3.0]) (matrix [0 -1 -2])))
+  ;;(is (m/e== (minus [1 2 3] (m/array [1 2 3]) [0 0 0])))) check that
   (is (= (minus [1 2 3] (matrix [1 2 3])) (matrix [0 0 0])))
   (is (= (minus 1) -1))
   (is (= (minus [1.0 2.0 3.0]) (matrix [-1.0 -2.0 -3.0])))
@@ -477,7 +450,7 @@
                             [-4 -5 -6]
                             [-7 -8 -9]
                             [-10 -11 -12]]))))
->>>>>>> 21f49259
+
 
 (deftest matrix-mult-tests
   ;; element by element multiplication on matrices
