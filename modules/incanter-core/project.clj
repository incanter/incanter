<<<<<<< HEAD
(defproject incanter/incanter-core "1.5.8-SNAPSHOT"
=======
(defproject incanter/incanter-core "1.9.4-SNAPSHOT"
>>>>>>> 829607ac
  :description "Incanter-core is the core module of the Incanter project."
  :url "http://incanter.org/"
  :license {:name "Eclipse Public License"
            :url "http://www.eclipse.org/legal/epl-v10.html"}
  :scm {:name "git"
        :url "https://github.com/incanter/incanter"
        :dir "modules/incanter-core"}
  :min-lein-version "2.0.0"
  :java-source-paths ["java"]
  :javac-options ["-target" "1.7" "-source" "1.7"]
  :dependencies [[org.clojure/clojure "1.8.0"]
                 [org.clojure/math.combinatorics "0.1.4" :exclusions [org.clojure/clojure]]
                 [net.mikera/vectorz-clj "0.44.1" :exclusions [org.clojure/clojure]]
                 [net.mikera/core.matrix "0.52.0" :exclusions [org.clojure/clojure]]
                 [net.sourceforge.parallelcolt/parallelcolt "0.10.1"]]
  :profiles {:dev {:dependencies [[clatrix "0.5.0" :exclusions [org.clojure/clojure net.mikera/core.matrix]]
                                  [org.jblas/jblas "1.2.3"]]}}
  )<|MERGE_RESOLUTION|>--- conflicted
+++ resolved
@@ -1,8 +1,4 @@
-<<<<<<< HEAD
-(defproject incanter/incanter-core "1.5.8-SNAPSHOT"
-=======
 (defproject incanter/incanter-core "1.9.4-SNAPSHOT"
->>>>>>> 829607ac
   :description "Incanter-core is the core module of the Incanter project."
   :url "http://incanter.org/"
   :license {:name "Eclipse Public License"
