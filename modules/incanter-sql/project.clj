--- conflicted
+++ resolved
@@ -1,8 +1,4 @@
-<<<<<<< HEAD
-(defproject incanter/incanter-sql "1.5.8-SNAPSHOT"
-=======
 (defproject incanter/incanter-sql "1.9.3-SNAPSHOT"
->>>>>>> bd34a0fd
   :description "Database interaction via ClojureQL"
   :url "http://incanter.org/"
   :license {:name "Eclipse Public License"
@@ -11,12 +7,7 @@
         :url "https://github.com/incanter/incanter"
         :dir "modules/incanter-sql"}
   :min-lein-version "2.0.0"
-<<<<<<< HEAD
-  :dependencies [[incanter/incanter-core "1.5.8-SNAPSHOT"]
-                 [org.clojure/clojure "1.5.1"]
-=======
   :dependencies [[incanter/incanter-core "1.9.3-SNAPSHOT"]
->>>>>>> bd34a0fd
                  [clojureql "1.0.4" :exclusions [org.clojure/clojure]]
                  ]
   :profiles {:dev {:dependencies [[org.apache.derby/derby "10.13.1.1"]]}}
