--- conflicted
+++ resolved
@@ -1,8 +1,4 @@
-<<<<<<< HEAD
-(defproject incanter/incanter-mongodb "1.5.8-SNAPSHOT"
-=======
 (defproject incanter/incanter-mongodb "1.9.4-SNAPSHOT"
->>>>>>> 829607ac
   :description "Incanter-mongodb is the MongoDB module of the Incanter project."
   :url "http://incanter.org/"
   :license {:name "Eclipse Public License"
@@ -11,14 +7,8 @@
         :url "https://github.com/incanter/incanter"
         :dir "modules/incanter-mongodb"}
   :min-lein-version "2.0.0"
-<<<<<<< HEAD
-  :dependencies [[incanter/incanter-core "1.5.8-SNAPSHOT"]
-                 [org.clojure/clojure "1.5.1"]
-                 [congomongo "0.3.3"
-=======
   :dependencies [[incanter/incanter-core "1.9.4-SNAPSHOT"]
                  [congomongo "0.5.0"
->>>>>>> 829607ac
                   :exclusions [org.clojure/clojure
                                org.clojure/clojure-contrib]]]
   )