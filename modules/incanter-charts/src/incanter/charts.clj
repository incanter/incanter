;;; charts.clj -- Charts library for Clojure built on JFreeChart

;; by David Edgar Liebke http://incanter.org
;; March 11, 2009

;; Copyright (c) David Edgar Liebke, 2009. All rights reserved.  The use
;; and distribution terms for this software are covered by the Eclipse
;; Public License 1.0 (http://opensource.org/licenses/eclipse-1.0.php)
;; which can be found in the file epl-v10.htincanter.at the root of this
;; distribution.  By using this software in any fashion, you are
;; agreeing to be bound by the terms of this license.  You must not
;; remove this notice, or any other, from this software.

;; CHANGE LOG
;; March 11, 2009: First version



(ns ^{:doc "This is the core charting library for Incanter.
            It provides basic scatter plots, histograms, box plots
            xy plots, bar charts, line charts, as well as
            specialized charts like trace plots and Bland-Altman
            plots.

            This library is built on the JFreeChart library
            (http://www.jfree.org/jfreechart/).
            "
       :author "David Edgar Liebke"}
  incanter.charts
  (:require [incanter.core :refer [$ matrix? dataset? vec? to-list plus minus div
                                   group-on bind-columns view save $group-by conj-cols
                                   grid-apply set-data col-names $data sel abs]
             :as core]
        [incanter.stats :refer [quantile quantile-normal cumulative-mean
                               sd correlation variance]]
        [clj-time.coerce :refer [to-date]])
  (:import  [java.io File]
            [javax.imageio ImageIO]
            [javax.swing JSlider JFrame JLabel JPanel]
            [java.awt BorderLayout Color Shape Rectangle Graphics2D BasicStroke Font]
            [org.jfree.data DomainOrder]
            [org.jfree.data.statistics HistogramDataset
                                       HistogramType
                                       DefaultBoxAndWhiskerCategoryDataset]
            [org.jfree.chart ChartFactory
                             ChartUtilities
                             ChartFrame
                             ChartTheme
                             StandardChartTheme
                             JFreeChart
                             LegendItem
                             LegendItemCollection]
            [org.jfree.chart.axis AxisSpace NumberAxis AxisLocation LogAxis]
            [org.jfree.chart.plot PlotOrientation
                                  DatasetRenderingOrder
                                  SeriesRenderingOrder
                                  Plot
                                  XYPlot]
            [org.jfree.data.xy DefaultHighLowDataset
                               XYSeries
                               XYSeriesCollection
                               AbstractXYDataset]
            [org.jfree.data.category DefaultCategoryDataset]
            [org.jfree.data.general DefaultPieDataset]
            [org.jfree.chart.renderer.xy XYLineAndShapeRenderer
                                         XYBarRenderer
                                         XYSplineRenderer
                                         StandardXYBarPainter]
            [org.jfree.ui TextAnchor RectangleInsets RectangleEdge]
            [org.jfree.chart.title TextTitle]
            [org.jfree.data UnknownKeyException]
            [org.jfree.chart.annotations XYPointerAnnotation
                                         XYTextAnnotation
                                         XYPolygonAnnotation]))



(defmulti set-background-default
  "
  Examples:
    (use '(incanter core stats charts datasets))

    (doto (histogram (sample-normal 1000) :title (str :Test-Tittle))
      set-theme-bw
      view)


    (doto (histogram (sample-normal 1000))
      set-background-default
      (add-histogram (sample-normal 1000 :mean 1))
      view)


    (doto (scatter-plot :speed :dist :data (get-dataset :cars))
      set-theme-bw
      view)

    (doto (scatter-plot :speed :dist :data (get-dataset :cars))
      set-theme-bw
      (set-stroke :dash 5)
      (add-points (plus ($ :speed (get-dataset :cars)) 5) (plus ($ :dist (get-dataset :cars)) 10))
      view)

    (doto (scatter-plot :speed :dist :data (get-dataset :cars))
      set-background-default
      (set-stroke :dash 5)
      (add-function sin 0 25)
      view)


    (doto (xy-plot :speed :dist :data (get-dataset :cars) :legend true)
      set-background-default
      view)


    (doto (scatter-plot :speed :dist :data (get-dataset :cars))
      set-background-default
      view)


    (doto (box-plot (sample-gamma 1000 :shape 1 :scale 2)
                    :legend true)
      view set-background-default
      (add-box-plot (sample-gamma 1000 :shape 2 :scale 2))
      (add-box-plot (sample-gamma 1000 :shape 3 :scale 2)))


    (doto (bar-chart [:a :b :c] [10 20 30] :legend true)
      view
      set-background-default
      (add-categories [:a :b :c] [5 25 40]))


    (doto (line-chart [:a :b :c] [10 20 30] :legend true)
      view
      set-background-default
      (add-categories [:a :b :c] [5 25 40]))

    ;; time-series-plot
    (def epoch 0)
    (defn num-years-to-milliseconds [x]
      (* 365 24 60 60 1000 x))
    (def dates (map num-years-to-milliseconds (range 100)))
    (def chart1 (time-series-plot dates (range 100)))
    (def cw1 (view chart1))
    (add-lines chart1 dates (mult 1/2 (range 100)))

    (def chart2 (time-series-plot (take 10 dates) (mult 1/2 (range 10))))
    (def cw2 (view chart2))
  "
  (fn [chart] (type (.getPlot chart))))


(defmulti set-theme-default
  (fn [chart & options] (type (-> chart .getPlot .getDataset))))


(defmulti set-theme-bw
  "

  Examples:
    (use '(incanter core stats charts datasets))

    (doto (histogram (sample-normal 1000))
      set-theme-bw
      view)


    (doto (histogram (sample-normal 1000))
      set-theme-bw
      (add-histogram (sample-normal 1000 :mean 1))
      view)


    (doto (scatter-plot :speed :dist :data (get-dataset :cars))
      set-theme-bw
      view)

    (doto (scatter-plot :speed :dist :data (get-dataset :cars))
      set-theme-bw
      (set-stroke :dash 5)
      (add-points (plus ($ :speed (get-dataset :cars)) 5) (plus ($ :dist (get-dataset :cars)) 10))
      view)

    (doto (scatter-plot :speed :dist :data (get-dataset :cars))
      set-theme-bw
      (set-stroke :dash 5)
      (add-function sin 0 25)
      view)


    (doto (xy-plot :speed :dist :data (get-dataset :cars))
      set-theme-bw
      view)


    (doto (scatter-plot :speed :dist :data (get-dataset :cars))
      set-theme-bw
      (add-lines :speed :dist :data (get-dataset :cars))
      view)


    (doto (box-plot (sample-gamma 1000 :shape 1 :scale 2)
                    :legend true)
      view
      (add-box-plot (sample-gamma 1000 :shape 2 :scale 2))
      (add-box-plot (sample-gamma 1000 :shape 3 :scale 2))
      set-theme-bw)


    (doto (bar-chart [:a :b :c] [10 20 30] :legend true)
      view
      set-theme-bw
      (add-categories [:a :b :c] [5 25 40]))


    (doto (line-chart [:a :b :c] [10 20 30] :legend true)
      view
      set-theme-bw
      (add-categories [:a :b :c] [5 25 40]))


  "
  (fn [chart & options] (type (-> chart .getPlot .getDataset))))

(defn set-theme
  "
  Changes the chart theme.

  Arguments:
    chart -- an Incanter/JFreeChart object
    theme -- either a keyword indicating one of the built-in themes, or a JFreeChart ChartTheme object.

  Built-in Themes:
    :default
    :dark

  Examples:

    (use '(incanter core charts))
    (def chart (function-plot sin -4 4))
    (view chart)
    ;; change the theme of chart to :dark
    (set-theme chart :dark)
    ;; change it back to the default
    (set-theme chart :default)

    ;; Example using JFreeTheme
    (use '(incanter core stats charts datasets))

    (import '(org.jfree.chart StandardChartTheme)
            '(org.jfree.chart.plot DefaultDrawingSupplier)
            '(java.awt Color))

    (def all-red-theme
      (doto
        (StandardChartTheme/createJFreeTheme)
        (.setDrawingSupplier
        (proxy [DefaultDrawingSupplier] []
          (getNextPaint [] Color/red)))))

    (def data (get-dataset :airline-passengers))

    (def chart (bar-chart :month :passengers :group-by :year :legend true :data data))

    (doto chart
      ;; has no effect
      (set-theme all-red-theme)
      view)


  References:
    http://www.jfree.org/jfreechart/api/javadoc/org/jfree/chart/StandardChartTheme.html
    http://www.jfree.org/jfreechart/api/javadoc/org/jfree/chart/ChartTheme.html

  "
  ([chart theme]
     (let [built-in-theme? (some #{theme} #{:dark :legacy :gradient})
           _theme (if built-in-theme?
                    (cond
                     (= theme :dark)
                       (StandardChartTheme/createDarknessTheme)
                     (= theme :legacy)
                       (StandardChartTheme/createLegacyTheme)
                     :default
                       (StandardChartTheme/createJFreeTheme))
                    (cond
                     (= theme :bw)
                       set-theme-bw
                     (instance? ChartTheme theme)
                       #(.apply theme %)
                     :default
                       set-theme-default))
           ;; bar-painter
           ;; (org.jfree.chart.renderer.xy.StandardXYBarPainter.)
           ]
       (do
         (if built-in-theme?
           (do
             (.setShadowVisible _theme false)
             (.apply _theme chart))
           (do
             ;; (doto (-> chart .getPlot .getRenderer)
;;             (.setBarPainter bar-painter)
;;             (.setSeriesOutlinePaint 0 java.awt.Color/lightGray)
;;             (.setShadowVisible false)
;;             (.setDrawBarOutline true))
             (_theme chart)))
         chart))))

(defn- data-as-list
  "
  data-as-list [x data]

  If x is a collection, return it
  If x is a single value, and data is undefined, return x in vector
  If x is a single value, and data is defined, return ($ x data)
  "
  [x data]
  (if (or (coll? x)
          (dataset? x)
          (matrix? x)
          (vec? x))
    (to-list x)
    (if data
      (let [selected ($ x data)]
        (if (coll? selected)
          selected
          [selected]))
      [x])))

(defn- in-coll
  "
  in-coll [x]

  If x is a collection, return it
  Otherwise return x in a vector"
  [x]
  (if (coll? x)
    x
    [x]))

(defn- range-inclusive
  "Similar to range but adds end to result."
  [start end step]
  (concat (range start end step) [end]))

(defn remove-series
  "Remove an existing series speicified by series-lab.
   If the series does not exist it return nil"
  [chart series-label]
  (let [data-set (-> chart .getPlot .getDataset)
        series   (try (.getSeries data-set series-label)
                      (catch UnknownKeyException e nil))]
    (when series
      (.removeSeries data-set series)
      chart)))

(defn has-series?
  "Test to see if a chart has a series name series-lab"
  [chart series-label]
  (try
    (-> chart .getPlot .getDataset (.getSeries series-label))
    true
    (catch UnknownKeyException e
      false)))

(defn add-histogram*
  ([chart x & options]
    (let [opts (when options (apply assoc {} options))
          data (or (:data opts) $data)
          _x (data-as-list x data)
          data-plot (.getPlot chart)
          n (.getDatasetCount data-plot)
          nbins (or (:nbins opts) 10)
          series-lab (or (:series-label opts) (str 'x))]
      (do
        (.addSeries (.getDataset data-plot) series-lab (double-array _x) nbins)
        (.setSeriesOutlinePaint (-> chart .getPlot .getRenderer) n java.awt.Color/lightGray)
        (.setSeriesRenderingOrder data-plot org.jfree.chart.plot.SeriesRenderingOrder/FORWARD)
        (.fireChartChanged chart)
        chart))))

(defmacro add-histogram
  "
  Adds a histogram to an existing histogram plot, returns the modified
  chart object.

  Options:
    :nbins (default 10) number of bins for histogram
    :series-label (default x expression)

  Examples:

    (use '(incanter core charts stats datasets))
    (doto (histogram (sample-normal 1000)
                     :legend true)
          view
          (add-histogram (sample-normal 1000 :sd 0.5)))


    (with-data (get-dataset :iris)
      (doto (histogram :Sepal.Length :legend true)
        (add-histogram :Petal.Length)
        view))

  References:
    http://www.jfree.org/jfreechart/api/javadoc/
    http://www.jfree.org/jfreechart/api/javadoc/org/jfree/chart/JFreeChart.html

  "
  ([chart x & options]
    `(let [opts# ~(when options (apply assoc {} options))
           series-lab# (or (:series-label opts#) (str '~x))
           args# (concat [~chart ~x]
                         (apply concat (seq (apply assoc opts#
                                                   [:series-label series-lab#]))))]
        (apply add-histogram* args#))))

(defn add-box-plot*
  ([chart x & options]
    (let [opts (when options (apply assoc {} options))
          data (or (:data opts) $data)
          _x (data-as-list x data)
          data-plot (.getCategoryPlot chart)
          n-col (.getColumnCount (.getDataset data-plot))
          n-row (.getRowCount (.getDataset data-plot))
          series-label (or (:series-label opts) (str 'x))
          category-label (or (:category-label opts)
                               (str n-col))]
      (do
        (.add (.getDataset data-plot) _x series-label category-label)
        chart))))

(defmacro add-box-plot
  "
  Adds an additional box to an existing box-plot, returns the modified chart object.

  Options:
    :series-label (default x expression)

  Examples:

    (use '(incanter core charts stats datasets))
    (doto (box-plot (sample-normal 1000) :legend true)
          view
          (add-box-plot (sample-normal 1000 :sd 2))
          (add-box-plot (sample-gamma 1000)))


    (with-data (get-dataset :iris)
      (doto (box-plot :Sepal.Length :legend true)
        (add-box-plot :Petal.Length)
        (add-box-plot :Sepal.Width)
        (add-box-plot :Petal.Width)
        view))


  References:
    http://www.jfree.org/jfreechart/api/javadoc/
    http://www.jfree.org/jfreechart/api/javadoc/org/jfree/chart/JFreeChart.html

  "
  ([chart x & options]
    `(let [opts# ~(when options (apply assoc {} options))
           series-lab# (or (:series-label opts#) (str '~x))
           args# (concat [~chart ~x] (apply concat (seq (apply assoc opts#
                                                        [:series-label series-lab#]))))]
        (apply add-box-plot* args#))))

(defn add-categories*
  ([chart categories values & options]
    (let [opts (when options (apply assoc {} options))
          data (or (:data opts) $data)
          _values (data-as-list values data)
          _categories (data-as-list categories data)
          _group-by (when (:group-by opts)
                      (data-as-list (:group-by opts) data))
           _chart chart
           series-label (:series-label opts)
           data-plot (.getCategoryPlot _chart)
           n-col (.getColumnCount (.getDataset data-plot))
           n-row (.getRowCount (.getDataset data-plot))]
        (do
          (doseq [i (range 0 (count _values))] (.addValue (.getDataset data-plot)
                                                      (nth _values i)
                                                      (cond
                                                       _group-by
                                                         (nth _group-by i)
                                                       series-label
                                                         series-label
                                                       :else
                                                         (str 'values))
                                                       (nth _categories i)))
          chart))))


(defmacro add-categories
  "
  Adds an additional categories to an existing bar-chart or line-chart, returns the modified chart object.

  Options:
    :group-by
    :series-label

  Examples:

    (use '(incanter core charts stats datasets))
    (def seasons (mapcat identity (repeat 3 [\"winter\" \"spring\" \"summer\" \"fall\"])))
    (def years (mapcat identity (repeat 4 [2007 2008 2009])))
    (def x (sample-uniform 12 :integers true :max 100))
    (def plot (bar-chart years x :group-by seasons :legend true))
    (view plot)
    (add-categories plot years [10 20 40] :series-label \"winter-break\")

    (add-categories plot
                    (plus 3 years)
                    (sample-uniform 12 :integers true :max 100)
                    :group-by seasons)

    (def plot2 (line-chart years x :group-by seasons :legend true))
      (view plot2)
      (add-categories plot2 (plus 3 years) (sample-uniform 12 :integers true :max 100) :group-by seasons)

      (with-data (get-dataset :iris)
        (doto (line-chart :Species :Sepal.Length
                          :data ($rollup mean :Sepal.Length :Species)
                          :legend true)
          (add-categories :Species :Sepal.Width :data ($rollup mean :Sepal.Width :Species))
          (add-categories :Species :Petal.Length :data ($rollup mean :Petal.Length :Species))
          (add-categories :Species :Petal.Width :data ($rollup mean :Petal.Width :Species))
          view))


  References:
    http://www.jfree.org/jfreechart/api/javadoc/
    http://www.jfree.org/jfreechart/api/javadoc/org/jfree/chart/JFreeChart.html

  "
  ([chart categories values & options]
    `(let [opts# ~(if options (apply assoc {} options) {})
           group-by# (:group-by opts#)
           series-lab# (or (:series-label opts#)
                           (if group-by#
                             (format "%s, %s (0)" '~categories '~values)
                             (format "%s, %s" '~categories '~values)))
           args# (concat [~chart ~categories ~values]
                         (apply concat (seq (apply assoc opts# [:series-label series-lab#]))))]
       (apply add-categories* args#))))


(defmulti add-lines* (fn [chart x y & options] (type (-> chart .getPlot .getDataset))))

(defmethod add-lines* org.jfree.data.xy.XYSeriesCollection
  ([chart x y & options]
     (let [opts (when options (apply assoc {} options))
           data (or (:data opts) $data)
           _x (data-as-list x data)
           _y (data-as-list y data)
           data-plot (.getPlot chart)
           n (.getDatasetCount data-plot)
           series-lab (or (:series-label opts) (format "%s, %s" 'x 'y))
           data-series (XYSeries. series-lab (:auto-sort opts true))
           points? (true? (:points opts))
           line-renderer (XYLineAndShapeRenderer. true points?)
           ;; data-set (.getDataset data-plot)
           data-set (XYSeriesCollection.)]
       (dorun
        (map (fn [x y]
               (if (and (not (nil? x))
                        (not (nil? y)))
                 (.add data-series (double x) (double y))))
             _x _y))
      (.addSeries data-set data-series)
      (doto data-plot
        (.setSeriesRenderingOrder org.jfree.chart.plot.SeriesRenderingOrder/FORWARD)
        (.setDatasetRenderingOrder org.jfree.chart.plot.DatasetRenderingOrder/FORWARD)
        (.setDataset n data-set)
        (.setRenderer n line-renderer))
      chart)))

(defn extend-line
  " Add new data set to an exiting series if it already exists,
    otherwise, data set will be added to a newly created series. "
  [chart x y & options]
  (let [opts       (when options (apply assoc {} options))
        data       (or (:data opts) $data)
        _x         (data-as-list x data)
        _y         (data-as-list y data)
        series-lab (or (:series-label opts) (format "%s, %s" 'x 'y))
        data-set   (-> chart .getPlot .getDataset)
        series     (try (.getSeries data-set series-lab)
                        (catch UnknownKeyException e
                          (let [new-series    (XYSeries. series-lab (:auto-sort opts true))
                                ;; line-renderer (XYLineAndShapeRenderer. true (true? (:points opts)))
                                ]
                            (.addSeries data-set new-series)
                            new-series)))]
    (dorun
     (map (fn [x y]
            (if (and (not (nil? x))
                     (not (nil? y)))
              (.add series (double x) (double y))))
          _x _y))
    chart))

;; doesn't work
(defmethod add-lines* org.jfree.data.statistics.HistogramDataset
  ([chart x y & options]
     (let [opts (when options (apply assoc {} options))
           data (or (:data opts) $data)
           _x (data-as-list x data)
           _y (data-as-list y data)
           data-plot (.getPlot chart)
           n (.getDatasetCount data-plot)
           series-lab (or (:series-label opts) (format "%s, %s" 'x 'y))
           data-series (XYSeries. series-lab)
           points? (true? (:points opts))
           line-renderer (XYLineAndShapeRenderer. true points?)
           data-set (XYSeriesCollection.)]
       (dorun
        (map (fn [x y]
               (if (and (not (nil? x))
                        (not (nil? y)))
                 (.add data-series (double x) (double y))))
             _x _y))
       (.addSeries data-set data-series)
       (doto data-plot
         (.setSeriesRenderingOrder org.jfree.chart.plot.SeriesRenderingOrder/FORWARD)
         (.setDatasetRenderingOrder org.jfree.chart.plot.DatasetRenderingOrder/FORWARD)
         (.setDataset n data-set)
         (.setRenderer n line-renderer))
       chart)))

(defmacro add-lines
  "
  Plots lines on the given scatter or line plot (xy-plot) of the (x,y) points.
  Equivalent to R's lines function, returns the modified chart object.

  Options:
    :series-label (default x expression)
    :points (default false)
    :auto-sort (default true) sort data by x


  Examples:

    (use '(incanter core stats io datasets charts))
    (def cars (to-matrix (get-dataset :cars)))
    (def y (sel cars :cols 0))
    (def x (sel cars :cols 1))
    (def plot1 (scatter-plot x y :legend true))
    (view plot1)

    ;; add regression line to scatter plot
    (def lm1 (linear-model y x))
    (add-lines plot1 x (:fitted lm1))

    ;; model the data without an intercept
    (def lm2 (linear-model y x :intercept false))
    (add-lines plot1 x (:fitted lm2))


    ;; Clojure's doto macro can be used to build a chart
    (doto (histogram (sample-normal 1000) :density true)
          (add-lines (range -3 3 0.05) (pdf-normal (range -3 3 0.05)))
          view)


    (with-data (get-dataset :iris)
        (doto (xy-plot :Sepal.Width :Sepal.Length :legend true)
              (add-lines :Petal.Width :Petal.Length)
              view))



  References:
    http://www.jfree.org/jfreechart/api/javadoc/
    http://www.jfree.org/jfreechart/api/javadoc/org/jfree/chart/JFreeChart.html


  "
  ([chart x y & options]
    `(let [opts# ~(when options (apply assoc {} options))
           series-lab# (or (:series-label opts#)
                           (format "%s, %s" '~x '~y))
           args# (concat [~chart ~x ~y] (apply concat (seq (apply assoc opts#
                                                                  [:series-label series-lab#]))))]
        (apply add-lines* args#))))


(defn add-function*
  ([chart function min-range max-range & options]
    (let [opts (when options (apply assoc {} options))
           step-size (or (:step-size opts)
                         (float (/ (- max-range min-range) 500)))
           x (range-inclusive min-range max-range step-size)
           series-lab (or (:series-label opts)
                          (format "%s" 'function))]
       (add-lines chart x (map function x) :series-label series-lab))))


(defmacro add-function
  "
  Adds a xy-plot of the given function to the given chart, returning
  a modified version of the chart.

  Options:
    :series-label (default x expression)
    :step-size (default (/ (- max-range min-range) 500))

  See also:
    function-plot, view, save, add-function, add-points, add-lines


  Examples:

    (use '(incanter core stats charts))

    ;; plot the sine and cosine functions
    (doto (function-plot sin (- Math/PI) Math/PI)
          (add-function cos (- Math/PI) Math/PI)
          view)


    ;; plot two normal pdf functions
    (doto (function-plot pdf-normal -3 3 :legend true)
          (add-function (fn [x] (pdf-normal x :mean 0.5 :sd 0.5)) -3 3)
          view)


    ;; plot a user defined function and its derivative
    (use '(incanter core charts optimize))

    ;; define the function, x^3 + 2x^2 + 2x + 3
    (defn cubic [x] (+ (* x x x) (* 2 x x) (* 2 x) 3))

    ;; use the derivative function to get a function
    ;; that approximates its derivative
    (def deriv-cubic (derivative cubic))

    ;; plot the cubic function and its derivative
    (doto (function-plot cubic -10 10)
          (add-function deriv-cubic -10 10)
          view)

  "
  ([chart function min-range max-range & options]
    `(let [opts# ~(when options (apply assoc {} options))
           series-lab# (or (:series-label opts#) (str '~function))
           args# (concat [~chart ~function ~min-range ~max-range]
                         (apply concat (seq (apply assoc opts#
                                                   [:series-label series-lab#]))))]
        (apply add-function* args#))))


(defn add-parametric*
  ([chart function min-range max-range & options]
    (let [opts (when options (apply assoc {} options))
          step-size (or (:step-size opts)
                        (float (/ (- max-range min-range) 500)))
          t (range-inclusive min-range max-range step-size)
          [x y] (apply map vector (map function t))
          series-lab (or (:series-label opts)
                         (format "%s" 'function))]
       (add-lines chart x y :series-label series-lab :auto-sort false))))


(defmacro add-parametric
  "
  Adds a xy-plot of the given parametric function to the given chart, returning
  a modified version of the chart.
  Function takes 1 argument t and returns point [x y].

  Options:
    :series-label (default function expression)
    :step-size (default (/ (- max-range min-range) 500))

  See also:
    parametric-plot, view, save, add-function, add-points, add-lines


  Examples:

    (use '(incanter core charts))

    ;;; Plot square with circle inside.
    (defn circle [t] [(cos t) (sin t)])
    (doto (xy-plot [1 -1 -1 1 1] [1 1 -1 -1 1] :auto-sort false)
          (add-parametric circle 0 (* 2 Math/PI))
          (view))
  "
  ([chart function min-range max-range & options]
    `(let [opts# ~(when options (apply assoc {} options))
           series-lab# (or (:series-label opts#) (str '~function))
           args# (concat [~chart ~function ~min-range ~max-range]
                         (apply concat (seq (apply assoc opts#
                                                   [:series-label series-lab#]))))]
        (apply add-parametric* args#))))


(defn add-points*
  ([chart x y & options]
     (let [opts (when options (apply assoc {} options))
           data (or (:data opts) $data)
           _x (data-as-list x data)
           _y (data-as-list y data)
           data-plot (.getPlot chart)
           n (.getDatasetCount data-plot)
           series-lab (or (:series-label opts) (format "%s, %s" 'x 'y))
           data-series (XYSeries. series-lab)
           line-renderer (XYLineAndShapeRenderer. false true)
           data-set (XYSeriesCollection.)]
       (dorun
        (map (fn [x y]
               (if (and (not (nil? x))
                        (not (nil? y)))
                 (.add data-series (double x) (double y))))
             _x _y))
       (.setSeriesRenderingOrder (.getPlot chart) org.jfree.chart.plot.SeriesRenderingOrder/FORWARD)
       (.setDatasetRenderingOrder (.getPlot chart) org.jfree.chart.plot.DatasetRenderingOrder/FORWARD)
       (.addSeries data-set data-series)
       (.setDataset data-plot n data-set)
       (.setRenderer data-plot n line-renderer)
       chart)))

(defmacro add-points
  "
  Plots points on the given scatter-plot or xy-plot of the (x,y) points.
  Equivalent to R's lines function, returns the modified chart object.

  Options:
    :series-label (default x expression)

  Examples:

    (use '(incanter core stats io datasets charts))
    (def cars (to-matrix (get-dataset :cars)))
    (def y (sel cars :cols 0))
    (def x (sel cars :cols 1))

    ;; add regression line to scatter plot
    (def lm1 (linear-model y x))
    ;; model the data without an intercept
    (def lm2 (linear-model y x :intercept false))

    (doto (xy-plot x (:fitted lm1) :legend true)
          view
          (add-points x y)
          (add-lines x (:fitted lm2)))


    (with-data (get-dataset :iris)
      (doto (scatter-plot :Sepal.Length :Sepal.Width :data ($where {:Species \"setosa\"}))
            (add-points :Sepal.Length :Sepal.Width :data ($where {:Species \"versicolor\"}))
            (add-points :Sepal.Length :Sepal.Width :data ($where {:Species \"virginica\"}))
            view))

    ;; of course this chart can be achieved in a single line:
    (view (scatter-plot :Sepal.Length :Sepal.Width :group-by :Species :data (get-dataset :iris)))



  References:
    http://www.jfree.org/jfreechart/api/javadoc/
    http://www.jfree.org/jfreechart/api/javadoc/org/jfree/chart/JFreeChart.html


  "
  ([chart x y & options]
    `(let [opts# ~(when options (apply assoc {} options))
           series-lab# (or (:series-label opts#) (format "%s, %s" '~x '~y))
           args# (concat [~chart ~x ~y] (apply concat (seq (apply assoc opts#
                                                           [:series-label series-lab#]))))]
        (apply add-points* args#))))

(defn log-axis
  "
  Create a logarithmic axis.

  Note: By default, values smaller than 0.5 are rounded to 0.5 to prevent strange behavior that
  happens for values close to 0.

  Options:
    :base (default 10) base of the logarithm; typically 2 or 10
    :label (default none) the label of the axis
    :int-ticks? (default true) if true, use normal numbers instead of
       <base>^<exponent>, i.e. 1 instead of f.ex. 10^0.0
    :smallest-value (default: 0.5) Set the smallest value represented by the axis, set to 0.0 to 'reset'

  See also:
    set-axis

  References:
    http://www.jfree.org/jfreechart/api/javadoc/
    http://www.jfree.org/jfreechart/api/javadoc/org/jfree/chart/axis/LogAxis.html

  "
  [& options]
  (let [opts (when options (apply assoc {} options))
        base (or (:base opts) 10)
        smallest-value (or (:smallest-value opts) 0.5)
        int-ticks? (get opts :int-ticks? true)
        label (:label opts)
        axis (if label
               (LogAxis. label)
               (LogAxis.))]
    (doto axis (.setBase base))
    (when int-ticks?
      (.setStandardTickUnits axis (NumberAxis/createIntegerTickUnits))) ;; must be after setting the base
    (when smallest-value
      (.setSmallestValue axis smallest-value)) ; TODO TEST THIS!
    axis))

(defmulti set-axis
  "
  Set the selected axis of the chart, returning the chart.
  (Beware: the axis' label will replace axis label set previously on the chart.)

  Arguments:
    chart - the JFreeChart object whose axis to change
    dimension - depends on the plot type for plots with mutliple axes
                 f.ex. :x or :y for an XYPlot (x is the domain axis, y the range one)
    axis - the axis to set, an instance of ValueAxis

  See also:
    log-axis

  Note:
    Not applicable to DialPlot MeterPlot PiePlot MultiplePiePlot CompassPlot WaferMapPlot SpiderWebPlot

  References:
    http://www.jfree.org/jfreechart/api/javadoc/
    http://www.jfree.org/jfreechart/api/javadoc/org/jfree/chart/axis/ValueAxis.html
    http://www.jfree.org/jfreechart/api/javadoc/org/jfree/chart/plot/XYPlot.html

  Examples:

    (use '(incanter core charts))

    (view
      (doto (function-plot #(Math/pow 10 %) 0 5)
            (set-axis :x (log-axis :base 10, :label \"log(x)\"))))
  "

  (fn [chart & args] (type (.getPlot chart))))

;;; Note: it would be nicer to use hierarchies to declare what plot types support
;;; the x and y axes but it feels as an overkill now
(defmethod set-axis :default
  ([chart axis] (throw (IllegalArgumentException. "Dimension (:x or :y) is required for XY-like charts")))
  ([chart dimension axis]
     {:pre [(#{:x :y} dimension)]}

     (let [plot (.getPlot chart)
           allowed-types #{org.jfree.chart.plot.XYPlot org.jfree.chart.plot.CategoryPlot org.jfree.chart.plot.ContourPlot org.jfree.chart.plot.FastScatterPlot}]
       (assert (allowed-types (type plot))
               (str "The default set-axis method only works for " allowed-types))
       (if (= :x dimension)
         (.setDomainAxis plot axis)
         (.setRangeAxis plot axis)))
     chart))

(defmethod set-axis org.jfree.chart.plot.PolarPlot
  ([chart axis]
     (let [plot (.getPlot chart)]
       (.setAxis plot axis))
     chart))

(defmethod set-axis org.jfree.chart.plot.ThermometerPlot
  ([chart axis]
     (let [plot (.getPlot chart)]
       (.setRangeAxis plot axis))
     chart))


;;;;;;;;;;;;;;;;;;;;;;;;;;;;;;;;;;;;;;;;;;;;;;;;;;;;;;;;;;;;;;;;;;;;;;;;;;;;;;;;
;;;;;;;;;;;;;;;;;;;;;;;;;;;;;;;;;;;;;;;;;;;;;;;;;;;;;;;;;;;;;;;;;;;;;;;;;;;;;;;;

(defn set-alpha
  "
  Sets the alpha level (transparency) of the plot's foreground
  returns the modified chart object.

  References:
    http://www.jfree.org/jfreechart/api/javadoc/
    http://www.jfree.org/jfreechart/api/javadoc/org/jfree/chart/JFreeChart.html

  "
  ([chart alpha]
    (.setForegroundAlpha (.getPlot chart) alpha)
    chart))

(defn set-background-alpha
  "
  Sets the alpha level (transparency) of the plot's background
  returns the modified chart object.

  References:
    http://www.jfree.org/jfreechart/api/javadoc/
    http://www.jfree.org/jfreechart/api/javadoc/org/jfree/chart/JFreeChart.html

  "
  ([chart alpha]
    (.setBackgroundAlpha (.getPlot chart) alpha)
    chart))


(defn clear-background
  "
  Sets the alpha level (transparency) of the plot's background to zero
  removing the default grid, returns the modified chart object.

  References:
    http://www.jfree.org/jfreechart/api/javadoc/
    http://www.jfree.org/jfreechart/api/javadoc/org/jfree/chart/JFreeChart.html

  "
  ([chart]
    (.setBackgroundAlpha (.getPlot chart) 0.0)
    chart))

(defn set-title
  "
  Sets the main title of the plot, returns the modified chart object.

  References:
    http://www.jfree.org/jfreechart/api/javadoc/
    http://www.jfree.org/jfreechart/api/javadoc/org/jfree/chart/JFreeChart.html

  "
  ([chart title]
    (.setTitle chart title)
    chart))


(defn set-x-label
  "
  Sets the label of the x-axis, returns the modified chart object.

  References:
    http://www.jfree.org/jfreechart/api/javadoc/
    http://www.jfree.org/jfreechart/api/javadoc/org/jfree/chart/JFreeChart.html

  "
  ([chart label]
    (.setLabel (.getDomainAxis (.getPlot chart)) label)
    chart))


(defn set-y-label
  "
  Sets the label of the y-axis, returns the modified chart object.

  References:
    http://www.jfree.org/jfreechart/api/javadoc/
    http://www.jfree.org/jfreechart/api/javadoc/org/jfree/chart/JFreeChart.html

  "
  ([chart label]
    (.setLabel (.getRangeAxis (.getPlot chart)) label)
    chart))


(defn set-x-range
  "
  Sets the range of the x-axis on the given chart.

  Examples:

    (use '(incanter core charts datasets))

    (def chart (xy-plot :speed :dist :data (get-dataset :cars)))
    (view chart)
    (set-x-range chart 10 20)

  "
  ([chart lower upper]
     (-> chart
         .getPlot
         .getDomainAxis
         (.setRange lower upper))
     chart))


(defn set-y-range
  "
  Sets the range of the y-axis on the given chart.

  Examples:

    (use '(incanter core charts datasets))

    (def chart (xy-plot :speed :dist :data (get-dataset :cars)))
    (view chart)
    (set-y-range chart 10 60)

  "
  ([chart lower upper]
     (-> chart
         .getPlot
         .getRangeAxis
         (.setRange lower upper))
     chart))


;;;;;;;;;;;;;;;;;;;;;;;;;;;;;;;;;;;;;;;;;;;;;;;;;;;;;;;;;;;;;;;;;;;;;;;;;;;;;;;;
;;  NEW CHART FUNCTIONS
;;;;;;;;;;;;;;;;;;;;;;;;;;;;;;;;;;;;;;;;;;;;;;;;;;;;;;;;;;;;;;;;;;;;;;;;;;;;;;;;

(defn- create-xy-plot
  [title x-lab y-lab dataset legend? tooltips? urls?]
  (org.jfree.chart.ChartFactory/createXYLineChart
    title
    x-lab
    y-lab
    dataset
    org.jfree.chart.plot.PlotOrientation/VERTICAL
    legend?
    tooltips?
    urls?))

(defn- create-time-series-plot
  [title x-lab y-lab dataset legend? tooltips? urls?]
  (org.jfree.chart.ChartFactory/createTimeSeriesChart
    title
    x-lab
    y-lab
    dataset
    legend?
    tooltips?
    urls?))


(defn- create-xy-series-plot
  ([x y create-plot & options]
     (let [opts (when options (apply assoc {} options))
          data (or (:data opts) $data)
          _x (data-as-list x data)
          _y (data-as-list y data)
          _group-by (when (:group-by opts)
                      (data-as-list (:group-by opts) data))
          x-groups (when _group-by
                     (let [x-groupped (->> (conj-cols _x _group-by)
<<<<<<< HEAD
                                           ($group-by :col-1))]
                       (->> (distinct _group-by)
                            (map #(->>
                                   (get x-groupped {:col-1 %})
                                   ($ :col-0))))))
          y-groups (when _group-by
                     (let [y-groupped (->> (conj-cols _y _group-by)
                                           ($group-by :col-1))]
                       (->> (distinct _group-by)
                            (map #(->>
                                   (get y-groupped {:col-1 %})
                                   ($ :col-0))))))
          __x (in-coll (if x-groups (first x-groups) _x))
          __y (in-coll (if y-groups (first y-groups) _y))
          title (or (:title opts) "")
          x-lab (or (:x-label opts) (str 'x))
          y-lab (or (:y-label opts) (str 'y))
          series-lab (or (:series-label opts)
=======
                                           ($group-by 1))]
                       (->> (distinct _group-by)
                            (map #(->>
                                   (get x-groupped {1 %})
                                   ($ 0))))))
           y-groups (when _group-by
                     (let [y-groupped (->> (conj-cols _y _group-by)
                                           ($group-by 1))]
                       (->> (distinct _group-by)
                            (map #(->>
                                   (get y-groupped {1 %})
                                   ($ 0))))))
           __x (in-coll (if x-groups (first x-groups) _x))
           __y (in-coll (if y-groups (first y-groups) _y))
           title (or (:title opts) "")
           x-lab (or (:x-label opts) (str 'x))
           y-lab (or (:y-label opts) (str 'y))
           series-lab (or (:series-label opts)
>>>>>>> 829607ac
                          (if x-groups
                            (format "%s, %s (0)" 'x 'y)
                            (format "%s, %s" 'x 'y)))
           theme (or (:theme opts) :default)
           legend? (true? (:legend opts))
           points? (true? (:points opts))
           data-series (XYSeries. (cond
                                   _group-by
                                     (first _group-by)
                                   :else
                                     series-lab)
                                 (:auto-sort opts true))
           dataset (XYSeriesCollection.)
           chart (do
                  (dorun
                   (map (fn [x y]
                        (if (and (not (nil? x))
                                 (not (nil? y)))
                          (.add data-series (double x) (double y))))
                        __x __y))
                  (.addSeries dataset data-series)
                  (create-plot
                   title
                   x-lab
                   y-lab
                   dataset
                   legend?
                   true  ; tooltips
                   false))
           _ (when x-groups
                (doseq [i (range 1 (count x-groups))]
                  (add-lines chart (nth x-groups i)
                             (nth y-groups i)
                             :series-label (cond
                                             _group-by
                                               (nth (reduce #(if (< (.indexOf %1 %2) 0) (conj %1 %2) %1) [] _group-by) i)
                                             series-lab
                                               series-lab
                                             :else
                                               (format "%s, %s (%s)" 'x 'y i))
                             :points points?)))]
      (.setRenderer (.getPlot chart) 0 (XYLineAndShapeRenderer. true points?))
      (set-theme chart theme)
      chart)))


(defn xy-plot* [x y & options]
  (apply create-xy-series-plot x y create-xy-plot options))

(defmacro xy-plot
  "
  Returns a JFreeChart object representing a xy-plot of the given data.
  Use the 'view' function to display the chart, or the 'save' function
  to write it to a file.

  Options:
    :data (default nil) If the :data option is provided a dataset,
                        column names can be used instead of sequences
                        of data as arguments to xy-plot.
    :title (default 'XY Plot') main title
    :x-label (default x expression)
    :y-label (default 'Frequency')
    :legend (default false) prints legend
    :series-label (default x expression)
    :group-by (default nil) -- a vector of values used to group the x and y values into series.
    :points (default false) includes point-markers
    :auto-sort (default true) sort data by x

  See also:
    view, save, add-points, add-lines

  Examples:

    (use '(incanter core stats charts))

    ;; plot the cosine function
    (def x (range -1 5 0.01))
    (def y (cos (mult 2 Math/PI x)))
    (view (xy-plot x y))

    ;; plot gamma pdf with different parameters
    (def x2 (range 0 20 0.1))
    (def gamma-plot (xy-plot x2 (pdf-gamma x2 :shape 1 :scale 2)
                               :legend true
                               :title \"Gamma PDF\"
                               :y-label \"Density\"))
    (view gamma-plot)
    (add-lines gamma-plot x2 (pdf-gamma x2 :shape 2 :scale 2))
    (add-lines gamma-plot x2 (pdf-gamma x2 :shape 3 :scale 2))
    (add-lines gamma-plot x2 (pdf-gamma x2 :shape 5 :scale 1))
    (add-lines gamma-plot x2 (pdf-gamma x2 :shape 9 :scale 0.5))

    ;; use :group-by option
    (use '(incanter core charts datasets))

    (with-data (get-dataset :chick-weight)
      (view (xy-plot :Time :weight :group-by :Chick)))


    ;; see INCANTER_HOME/examples/probability_plots.clj for more examples of plots

  References:
    http://www.jfree.org/jfreechart/api/javadoc/
    http://www.jfree.org/jfreechart/api/javadoc/org/jfree/chart/JFreeChart.html

  "
  ([]
     `(xy-plot [] [] :x-label "x" :y-label "y"))
  ([x y & options]
    `(let [opts# ~(when options (apply assoc {} options))
           group-by# (:group-by opts#)
           title# (or (:title opts#) "")
           x-lab# (or (:x-label opts#) (str '~x))
           y-lab# (or (:y-label opts#) (str '~y))
           series-lab# (or (:series-label opts#)
                           (if group-by#
                             (format "%s, %s (0)" '~x '~y)
                             (format "%s, %s" '~x '~y)))
           args# (concat [~x ~y] (apply concat (seq (apply assoc opts#
                                                           [:group-by group-by#
                                                            :title title#
                                                            :x-label x-lab#
                                                            :y-label y-lab#
                                                            :series-label series-lab#]))))]
       (apply xy-plot* args#))))

(defn candle-stick-plot* [& opts]
  (let [options (apply assoc {} opts)
        data (options :data)

        ohlc-data
        (DefaultHighLowDataset.
          (or (options :series-label) "")
          (into-array java.util.Date (map to-date ($ (:date options) data)))
          (into-array Double/TYPE ($ (:high options) data))
          (into-array Double/TYPE ($ (:low options) data))
          (into-array Double/TYPE ($ (:open options) data))
          (into-array Double/TYPE ($ (:close options) data))
          (into-array Double/TYPE
                      (if (some #{(:volume options)} (col-names data))
                        ($ (:volume options) data)
                        ;; Fill the volume data with NaN which don't get displayed ...
                        ;; see also documentation on OHLCSeriesCollection which documents
                        ;; the same behaviour
                        (repeat (count ($ (:date options) data)) Double/NaN))))

        chart (ChartFactory/createCandlestickChart
               (options :main-title)
               (options :time-label)
               (options :value-label)
               ohlc-data
               (true? (options :legend)))]
    (-> chart .getPlot .getRangeAxis (.setAutoRangeIncludesZero false))
    chart))

(defmacro candle-stick-plot
  "
  Produces a candle stick chart

  Options:
    :data (default nil) If the :data option is provided a dataset,
                        column names can be used instead of sequences
                        of data as arguments to xy-plot.
    :date Key for accessing the underlying date series (defaults to :date)
    :high Key for accessing high value data (defaults to :high)
    :low Key for accessing low value data (defaults to :low)
    :open Key for accessing open value data (defaults to :open)
    :close Key for accessing close value data (defaults to :close)
    :volume Key for accessing volume data (defaults to :volume). Volume data is optional
    :title (default 'Candle Stick Plot') main title
    :time-label (default empty)
    :value-label (default empty)
    :legend (default false) prints legend
    :series-label (default empty)

   Example:
     ;; use default mappings so the dataset must have
     ;; :date, :high, :low, :open, :close and :volume keys
     (candle-stick-plot :data <dataset>)
     ;; more customization
     (candle-stick-plot
       :data dataset
       :high :HighPrice
       :low :LowPrice
       :open :StartOfDay
       :close :CoB
       :volume :TransactionVolume
       :legend true
       :time-label \"CoB date\"
       :value-label \"Price\"
       :series-label \"Price time series\"
       :title \"Price information\")
  "
  [& options]
  `(let [opts# ~(when options (apply assoc {} options))
         main-title# (or (:title opts#) "Candle Stick Plot")
         args#
         (concat
          (mapcat #(vector % (or (opts# %) %)) [:volume :high :low :open :close :date])
          (apply concat
                 (seq (apply assoc opts#
                             [:main-title main-title#
                              :time-label (or (opts# :time-label) "")
                              :value-label (or (opts# :value-label) "")
                              :series-label (or (opts# :series-label))]))))]
     (apply candle-stick-plot* args#)))

(defn time-series-plot* [x y & options]
  (apply create-xy-series-plot x y create-time-series-plot options))

(defmacro time-series-plot
  "
  Returns a JFreeChart object representing a time series plot of the given data.
  Use the 'view' function to display the chart, or the 'save' function
  to write it to a file. Sequence passed in for the x axis should be
  number of milliseconds from the epoch (1 January 1970).

  Options:
    :data (default nil) If the :data option is provided a dataset,
                        column names can be used instead of sequences
                        of data as arguments to xy-plot.
    :title (default '') main title
    :x-label (default x expression)
    :y-label (default y expression)
    :legend (default false) prints legend
    :series-label (default x expression)
    :group-by (default nil) -- a vector of values used to group the x and y values into series.

  See also:
    view, save, add-points, add-lines

  Examples:

    (use '(incanter core stats charts))
    (require '[clj-time.core :refer [date-time]])

    ;; plot numbers against years starting with 1900
    (def dates (map #(-> (date-time (+ 1900 %))
                         .getMillis)
                    (range 100)))
    (def y (range 100))
    (view (time-series-plot dates y
                            :x-label \"Year\"))

  References:
    http://www.jfree.org/jfreechart/api/javadoc/
    http://www.jfree.org/jfreechart/api/javadoc/org/jfree/chart/JFreeChart.html

  "
  ([x y & options]
    `(let [opts# ~(when options (apply assoc {} options))
           group-by# (:group-by opts#)
           title# (or (:title opts#) "")
           legend# (or (:legend opts#) false)
           x-lab# (or (:x-label opts#) (str '~x))
           y-lab# (or (:y-label opts#) (str '~y))
           series-lab# (or (:series-label opts#) (if group-by#
                                                   (format "%s, %s (0)" '~x '~y)
                                                   (format "%s, %s" '~x '~y)))
           args# (concat [~x ~y] (apply concat (seq (apply assoc opts#
                                                           [:group-by group-by#
                                                            :title title#
                                                            :legend legend#
                                                            :x-label x-lab#
                                                            :y-label y-lab#
                                                            :series-label series-lab#]))))]
        (apply time-series-plot* args#))))


(defn scatter-plot*
  ([x y & options]
    (let [opts (when options (apply assoc {} options))
          data (or (:data opts) $data)
          _x (data-as-list x data)
          _y (data-as-list y data)
          _group-by (when (:group-by opts)
                      (data-as-list (:group-by opts) data))
          x-groups (when _group-by
                     (map #($ 0 %)
                          (vals ($group-by 1 (conj-cols _x _group-by)))))
          y-groups (when _group-by
                     (map #($ 0 %)
                          (vals ($group-by 1 (conj-cols _y _group-by)))))
          __x (in-coll (if x-groups (first x-groups) _x))
          __y (in-coll (if y-groups (first y-groups) _y))
          title (or (:title opts) "")
          x-lab (or (:x-label opts) (str 'x))
          y-lab (or (:y-label opts) (str 'y))
          series-lab (or (:series-label opts)
                         (if x-groups
                           (format "%s, %s (0)" 'x 'y)
                           (format "%s, %s" 'x 'y)))
          theme (or (:theme opts) :default)
          legend? (true? (:legend opts))
          data-series (XYSeries. series-lab)
          _dataset (XYSeriesCollection.)
          chart (do
                  (dorun
                   (map (fn [x y]
                          (if (and (not (nil? x)) (not (nil? y)))
                            (.add data-series (double x) (double y))))
                        __x __y))
                  (.addSeries _dataset data-series)
                  (org.jfree.chart.ChartFactory/createScatterPlot
                   title
                   x-lab
                   y-lab
                   _dataset
                   org.jfree.chart.plot.PlotOrientation/VERTICAL
                   legend?
                   true            	; tooltips
                   false))
          _ (when x-groups
              (doseq [i (range 1 (count x-groups))]
                (add-points chart
                            (nth x-groups i)
                            (nth y-groups i)
                            :series-label (format "%s, %s (%s)" 'x 'y i))))]
      (.setSeriesShape (-> chart .getPlot .getRenderer) 0 (java.awt.geom.Ellipse2D$Double. -3 -3 6 6))
      (.setSeriesShape (-> chart .getPlot .getRenderer) 1 (java.awt.geom.Rectangle2D$Double. -3 -3 6 6))
      (set-theme chart theme)
      chart)))


(defmacro scatter-plot
  "
  Returns a JFreeChart object representing a scatter-plot of the given data.
  Use the 'view' function to display the chart, or the 'save' function
  to write it to a file.

  Options:
    :title (default '') main title
    :x-label (default x expression)
    :y-label (default 'Frequency')
    :legend (default false) prints legend
    :series-label (default x expression)
    :group-by (default nil) -- a vector of values used to group the x and y values into series.
    :density? (default false) -- chart will represent density instead of frequency.
    :nbins (default 10) -- number of bins (i.e. bars)
    :gradient? (default false) -- use gradient on bars

  See also:
    view, save, add-points, add-lines

  Examples:

    (use '(incanter core stats charts datasets))
    ;; create some data
    (def mvn-samp (sample-mvn 1000 :mean [7 5] :sigma (matrix [[2 1.5] [1.5 3]])))

    ;; create scatter-plot of points
    (def mvn-plot (scatter-plot (sel mvn-samp :cols 0) (sel mvn-samp :cols 1)))
    (view mvn-plot)

    ;; add regression line to scatter plot
    (def x (sel mvn-samp :cols 0))
    (def y (sel mvn-samp :cols 1))
    (def lm (linear-model y x))
    (add-lines mvn-plot x (:fitted lm))

    ;; use :group-by option
    (use '(incanter core stats datasets charts))
    ;; load the :iris dataset
    (def iris (get-dataset :iris))
    ;; plot the first two columns grouped by the fifth column
    (view (scatter-plot ($ :Sepal.Width iris) ($ :Sepal.Length iris) :group-by ($ :Species iris)))

    (view (scatter-plot :Sepal.Length :Sepal.Width :data (get-dataset :iris)))

    (view (scatter-plot :Sepal.Length :Sepal.Width :group-by :Species :data (get-dataset :iris)))

    (with-data (get-dataset :iris)
       (view (scatter-plot :Sepal.Length :Sepal.Width)))

    (with-data (get-dataset :iris)
       (view (scatter-plot :Sepal.Length :Sepal.Width :group-by :Species)))



  References:
    http://www.jfree.org/jfreechart/api/javadoc/
    http://www.jfree.org/jfreechart/api/javadoc/org/jfree/chart/JFreeChart.html

  "
  ([]
     `(scatter-plot [] [] :x-label "x" :y-label "y"))
  ([x y & options]
    `(let [opts# ~(when options (apply assoc {} options))
           group-by# (:group-by opts#)
           title# (or (:title opts#) "")
           x-lab# (or (:x-label opts#) (str '~x))
           y-lab# (or (:y-label opts#) (str '~y))
           series-lab# (or (:series-label opts#) (if group-by#
                                                   (format "%s, %s (0)" '~x '~y)
                                                   (format "%s, %s" '~x '~y)))
           args# (concat [~x ~y] (apply concat (seq (apply assoc opts#
                                                           [:group-by group-by#
                                                            :title title#
                                                            :x-label x-lab#
                                                            :y-label y-lab#
                                                            :series-label series-lab#]))))]
        (apply scatter-plot* args#))))


(defn scatter-plot-matrix*
  [ &{:keys [data group-by title nbins only-first only-triangle]
      :or {data $data
           group-by nil
           title "Scatter Plot Matrix"
           nbins 10 ; number of bars in the histogram
           only-first 6 ; nr of most correlating metrics shown
           only-triangle false }}]
  (let [margin 32
        xmarg 8
        ymarg 16
        group-by-list (if (coll? group-by) group-by [group-by])
        col-names (remove (set group-by-list) (:column-names data))
        col-count (count col-names)
        data-grouped (if (nil? group-by) {:x data} ($group-by group-by-list data))
        rectangles (apply merge (for [xn col-names yn col-names]  {[xn yn] (Rectangle.)}  ))
        xyplot (doto (XYPlot.)
                 (.setRenderer (doto (XYLineAndShapeRenderer. false true)
                                 (.setDrawOutlines true)
                                 (.setBaseFillPaint (Color. 0 0 0 0))
                                 (.setUseFillPaint true)
                                 (.setSeriesPaint 0 (Color/BLUE))
                                 (.setSeriesPaint 1 (Color/RED))
                                 (.setSeriesPaint 2 (Color/GREEN))
                                 (->>
                                  (vector)
                                  (apply (fn [x]
                                           (dotimes [i col-count]
                                             (let [c (.lookupSeriesPaint x i)
                                                   c2 (Color. (.getRed c) (.getGreen c) (.getBlue c) 48 )]
                                               (.setSeriesFillPaint x i c2))))))))
                 (.setRangeGridlinesVisible false)
                 (.setDomainGridlinesVisible false))
        histoplot (doto (XYPlot.)
                    (.setRenderer 1 (doto (XYBarRenderer.)
                                      (.setShadowVisible false)
                                      (.setSeriesPaint 0 (Color. 210 210 210))
                                      (.setBarPainter (StandardXYBarPainter.))))
                    (.setRenderer 0 (doto (XYSplineRenderer.)
                                      (.setShapesVisible false)
                                      (.setSeriesPaint 0 (Color. 170 170 170))
                                      (.setSeriesStroke 0 (BasicStroke. 3))))
                    (.setRangeGridlinesVisible false) ;; these lines do not fit to other range lines
                    (.setDomainGridlinesVisible false)) ; plots for the diagonal
        dataset-impl (fn [x-name y-name] (proxy [AbstractXYDataset] []
                                          ( getDomainOrder [] (DomainOrder/ASCENDING))
                                          ( getXValue [series item] (sel (nth (vals data-grouped) series) :rows item :cols x-name))
                                          ( getYValue [series item] (sel (nth (vals data-grouped) series) :rows item :cols y-name))
                                          ( getItemCount [series] (core/nrow (nth (vals data-grouped) series)))
                                          ( getSeriesKey [series] (str (nth (keys data-grouped) series)))
                                          ( getSeriesCount [] (count data-grouped))))
        histogram-dataset-impl (fn [name]
                                 (doto (HistogramDataset.)
                                   (.addSeries (str name) (double-array ($ name data)) (int nbins))))
        color-for (fn [k] (-> xyplot .getRenderer (.lookupSeriesPaint k)))
        shape-for (fn [k] (-> xyplot .getRenderer (.lookupLegendShape k)))
        font-normal (.getBaseItemLabelFont (.getRenderer xyplot))
        font-bold (.deriveFont font-normal (Font/BOLD))
        legend (let [coll (LegendItemCollection.)]
                 (do
                   (doseq [[k v] (map-indexed vector (keys data-grouped))]
                     (.add coll (doto (LegendItem.
                                       (cond
                                        (map? v) (str (first (nfirst v)))
                                        :else (str v))
                                       "" "" ""
                                       (shape-for k)
                                       (color-for k))))))
                 (identity coll))
        draw-string-left (fn [g2 str x y]
                           (do
                             (let [metr (.getFontMetrics g2)
                                   w    (.stringWidth metr str)
                                   h    (.getHeight metr )]
                               (doto g2
                                 (.setPaint (Color. 255 255 255 128))
                                 (.fillRect x (- y (* h 0.75)) w h)
                                 (.setPaint (Color. 0 0 0))
                                 (.drawString str x y)))))
        draw-string-centered (fn [g2 str x y]
                               (let [metr (.getFontMetrics g2)
                                     w (.stringWidth metr str)
                                     h (.getHeight metr)
                                     xx (int (- x (/ w 2)))
                                     yy (int (+ y (/ h 2)))]
                                 (draw-string-left g2 str xx yy)))
        correlations  (memoize (fn [xn yn] (get (apply merge (for [x col-names y col-names]
                                                              { [x y] (correlation (sel data :cols x) (sel data :cols y)) }))
                                               (sort [xn yn]))))
        variances  (fn [xn] (get (apply merge (for [x col-names] {x (variance (sel data :cols x) ) })) xn ))
        col-names-ordered (take only-first (sort-by (fn [x] (- 0 (reduce + (map (fn [y] (abs (correlations x y))) col-names))))
                                                    col-names))
        key-matrix-all (identity (for [ [yk yv] (map-indexed vector col-names-ordered)
                                        [xk xv] (map-indexed vector col-names-ordered) ]
                                   (vector xk xv yk yv) ))
        key-matrix (if only-triangle (filter (fn [[a b c d]] (>= a c)) key-matrix-all) key-matrix-all)]
    (doto
      (JFreeChart.
        (proxy [Plot] []
          (getLegendItems [] (if (nil? group-by) nil legend))
          (getPlotType [] "Scatter-Plot-Matrix")
          (draw  [g2 area anchor parentState info]
            (let [rect (.createInsetRectangle (.getInsets this) area)
                  axis-space (AxisSpace.)
                  w  (/ (- (.getWidth rect) (* 2 margin)) col-count)
                  h  (/ (- (.getHeight rect) (* 2 margin)) col-count)]
              (do
                (.drawBackground this g2 rect)
                (.drawOutline this g2 rect)
                (doto axis-space (.setLeft 0) (.setTop 0) (.setBottom 0) (.setRight 0))
                (doseq [x [xyplot histoplot]]
                  (doto x
                    (.setInsets    (RectangleInsets. 1 1 1 1))
                    (.setDomainAxis (doto (NumberAxis. " ") (.setAutoRange true) (.setAutoRangeIncludesZero false)))
                    (.setRangeAxis  (doto (NumberAxis. "  ") (.setAutoRange true) (.setAutoRangeIncludesZero false)))
                    (.setFixedDomainAxisSpace axis-space)
                    (.setFixedRangeAxisSpace  axis-space)))
                (dorun (map
                         (fn [ [ x-ind x-name y-ind y-name]]
                           (let [x (+ margin (* w x-ind) (.getX rect))
                                 y (+ margin (* h y-ind) (.getY rect))
                                 rect (doto (get rectangles [x-name y-name]) (.setBounds x y w h))
                                 plot (cond
                                       (== x-ind y-ind) (doto histoplot
                                                          (.setDataset 1 (histogram-dataset-impl x-name))
                                                          (.setDataset 0 (histogram-dataset-impl x-name)))
                                       :else (doto xyplot
                                               (.setDataset (dataset-impl x-name y-name))))]
                             (do
                               (cond
                                (== y-ind 0) (do
                                               (.setTickLabelsVisible (.getDomainAxis plot) (or (odd? x-ind) only-triangle))
                                               (.setDomainAxisLocation plot (AxisLocation/TOP_OR_LEFT))
                                               (.setTickMarksVisible (.getDomainAxis plot) true))
                                (== y-ind (- col-count 1)) (do
                                                             (.setTickLabelsVisible (.getDomainAxis plot) (even? x-ind))
                                                             (.setDomainAxisLocation plot (AxisLocation/BOTTOM_OR_RIGHT))
                                                             (.setTickMarksVisible (.getDomainAxis plot) true))
                                :else (do
                                        (.setTickLabelsVisible (.getDomainAxis plot) false)
                                        (.setTickMarksVisible (.getDomainAxis plot) false)))
                               (cond
                                (== x-ind 0) (do
                                               (.setTickLabelsVisible (.getRangeAxis plot) (odd? y-ind))
                                               (.setRangeAxisLocation plot (AxisLocation/TOP_OR_LEFT))
                                               (.setTickMarksVisible (.getRangeAxis plot) true))
                                (== x-ind (- col-count 1)) (do
                                                             (.setTickLabelsVisible (.getRangeAxis plot) (or (even? y-ind) only-triangle))
                                                             (.setRangeAxisLocation plot (AxisLocation/BOTTOM_OR_RIGHT))
                                                             (.setTickMarksVisible (.getRangeAxis plot) true))
                                :else (do
                                        (.setTickLabelsVisible (.getRangeAxis plot) false)
                                        (.setTickMarksVisible (.getRangeAxis plot) false)))
                                        ; we do have to handle the bottom right element - in case it has axes displayed.
                               (if (and (== x-ind y-ind (- col-count 1)))
                                 (do
                                   (.setVisible (.getRangeAxis histoplot) false)
                                   (.setDataset xyplot (dataset-impl x-name y-name))
                                   (.setTickLabelsVisible (.getRangeAxis xyplot) (odd? col-count))
                                   (.setRangeAxisLocation xyplot (AxisLocation/BOTTOM_OR_RIGHT))
                                   (.setTickMarksVisible (.getRangeAxis xyplot) true)
                                   (.setVisible (.getRangeAxis xyplot) true)
                                   (.draw (.getRangeAxis xyplot) g2 (- (.getMaxX rect) 1) rect rect RectangleEdge/RIGHT info)))
                               (identity (.draw plot g2 rect anchor parentState info))
                               (if (== x-ind y-ind)
                                 (let [str-name (str x-name)
                                       str-var (format "var %.3f\n" (variances x-name ))]
                                   (doto g2
                                     (.setPaint (Color/BLACK))
                                     (.setFont font-normal)
                                     (draw-string-left str-var (int (+ x xmarg)) (int (+ y ymarg)))
                                     (.setFont font-bold)
                                     (draw-string-centered str-name (int (+ x (/ w 2))) (int (+ y (/ h 2))))))
                                 (let [str-cor (format "corr %.3f" (correlations x-name y-name ))]
                                   (doto g2
                                     (.setPaint (Color/BLACK))
                                     (.setFont font-normal)
                                     (draw-string-left str-cor (int (+ x xmarg)) (int (+ y ymarg)))))
                                 ))))
                         key-matrix)))))))
      (.setTitle title)
      (.addSubtitle (doto
                      (TextTitle. (str group-by))
                      (.setPosition (RectangleEdge/BOTTOM)))))))

(defn scatter-plot-matrix
  "
  Returns a JFreeChart object displaying a scatter plot matrix for the given data.
  Use the 'view' function to display the chart or 'save' to write it to a file.

  Use:
    (scatter-plot-matrix & options)
    (scatter-plot-matrix data & options)

  Options:
    :data data (default $data) the data set for the plot.
    :title s (default \"Scatter Plot Matrix\").
    :nbins n (default 10) number of bins (ie. bars) in histogram.
    :group-by grp (default nil) name of the column for grouping data.
    :only-first n (default 6) show only the first n most correlating columns of the data set.
    :only-triangle b (default false) shows only the upper triangle of the plot matrix.

  Examples:
    (use '(incanter core stats charts datasets pdf))
    (view (scatter-plot-matrix (get-dataset :iris) :nbins 20 :group-by :Species ))
    (with-data (get-dataset :iris) (view (scatter-plot-matrix :nbins 20 :group-by :Species )))
    (view (scatter-plot-matrix (get-dataset :chick-weight) :group-by :Diet :nbins 20))

    ;;;Input examples for Iris
    ;; Input dataset examples: Incanter data repo, local file, remote file (url)
    (def iris (get-dataset :iris))
    (def iris (read-dataset \"data/iris.dat\" :delim \\space :header true)) ; relative to project home
    (def iris (read-dataset \"https://raw.githubusercontent.com/incanter/incanter/master/data/iris.dat\" :delim \\space :header true))
    ;; Filter dataset to specific columns only
    (def iris ($ [:Sepal.Length :Sepal.Width :Petal.Length :Petal.Width :Species] (get-dataset :iris)))
    (def iris (sel (get-dataset :iris) :cols [:Sepal.Length :Sepal.Width :Petal.Length :Petal.Width :Species]))

    ;;; Scatter plot matrix examples
    ;; Using default options
    (def iris-spm (scatter-plot-matrix iris :group-by :Species))
    ;; filter to metrics only, no categorical dimension for grouping
    (def iris-spm (scatter-plot-matrix :data ($ [:Sepal.Length :Sepal.Width :Petal.Length :Petal.Width] iris)))

    ;; Using more options
    (def iris-spm (scatter-plot-matrix iris
                                       :title \"Iris Scatter Plot Matrix\"
                                       :bins 20 ; number of histogram bars
                                       :group-by :Species
                                       :only-first 4 ; most correlating columns
                                       :only-triangle false))

    ;;;Output examples
    ;; View on Display
    (view iris-spm :width 1280 :height 800)
    ;; Save as PDF
    (save-pdf  iris-spm \"out/iris-spm.pdf\" :width 2560 :height 1600)
    ;; Save as PNG
    (save iris-spm \"out/iris-spm.png\" :width 2560 :height 1600)

    ;; Airline dataset
    (def airline ($ [:year :passengers :month] (read-dataset \"https://raw.github.com/liebke/incanter/master/data/airline_passengers.csv\" :header true)))
    (def airline-spm (scatter-plot-matrix airline  :group-by :month :bins 20 :title \"Airline Scatter Plot Matrix\"))
    (view airline-spm)
    ;; Chick-weight dataset
    (view (scatter-plot-matrix (get-dataset :chick-weight) :group-by :Diet :bins 20 :title \"Chick-weight Scatter Plot Matrix\" ))
  "
  ([& opts] (cond
             (even? (count opts)) (apply scatter-plot-matrix* opts)
             :else (apply scatter-plot-matrix* (apply merge  [:data (first opts)]  (rest opts))))))

(defn histogram*
  ([x & options]
    (let [opts (if options (apply assoc {} options) {})
          data (or (:data opts) $data)
          _x (data-as-list x data)
          nbins (or (:nbins opts) 10)
          theme (or (:theme opts) :default)
          density? (true? (:density opts))
          title (or (:title opts) "")
          x-lab (or (:x-label opts) (str 'x))
          y-lab (or (:y-label opts)
                     (if density? "Density" "Frequency"))
          series-lab (or (:series-label opts) (str 'x))
          legend? (true? (:legend opts))
          dataset (HistogramDataset.)]
      (do
        (.addSeries dataset series-lab (double-array _x) nbins)
        (when density? (.setType dataset org.jfree.data.statistics.HistogramType/SCALE_AREA_TO_1))
        (let [chart (-> (org.jfree.chart.ChartFactory/createHistogram
                          title
                          x-lab
                          y-lab
                          dataset
                          org.jfree.chart.plot.PlotOrientation/VERTICAL
                          legend?		; no legend
                          true			; tooltips
                          false)
                        (set-theme theme))]
          chart)))))


(defmacro histogram
  "
  Returns a JFreeChart object representing the histogram of the given data.
  Use the 'view' function to display the chart, or the 'save' function
  to write it to a file.

  Options:
    :nbins (default 10) number of bins
    :density (default false) if false, plots frequency, otherwise density
    :title (default 'Histogram') main title
    :x-label (default x expression)
    :y-label (default 'Frequency')
    :legend (default false) prints legend
    :series-label (default x expression)


  See also:
    view, save, add-histogram

  Examples:

    (use '(incanter core charts stats))
    (view (histogram (sample-normal 1000)))

    # plot a density histogram
    (def hist (histogram (sample-normal 1000) :density true))
    (view hist)

    # add a normal density line to the plot
    (def x (range -4 4 0.01))
    (add-lines hist x (pdf-normal x))

    # plot some gamma data
    (def gam-hist (histogram (sample-gamma 1000) :density true :nbins 30))
    (view gam-hist)
    (def x (range 0 8 0.01))
    (add-lines gam-hist x (pdf-gamma x))

    (use 'incanter.datasets)
    (def iris (get-dataset :iris))
    (view (histogram :Sepal.Width :data iris))

    (with-data (get-dataset :iris)
      (view (histogram :Petal.Length)))



  References:
    http://www.jfree.org/jfreechart/api/javadoc/
    http://www.jfree.org/jfreechart/api/javadoc/org/jfree/chart/JFreeChart.html

  "
  ([x & options]
    `(let [opts# ~(if options (apply assoc {} options) {})
           title# (or (:title opts#) "")
           x-lab# (or (:x-label opts#) (str '~x))
           series-lab# (or (:series-label opts#) (str '~x))
           args# (concat [~x] (apply concat (seq (apply assoc opts#
                                                        [:title title#
                                                         :x-label x-lab#
                                                         :series-label series-lab#]))))]
        (apply histogram* args#))))


(defn line-chart*
  ([categories values & options]
    (let [opts (when options (apply assoc {} options))
          data (or (:data opts) $data)
          _values (data-as-list values data)
          _categories (data-as-list categories data)
          title (or (:title opts) "")
          group-by (when (:group-by opts)
                     (data-as-list (:group-by opts) data))
          x-label (or (:x-label opts) (str 'categories))
          y-label (or (:y-label opts) (str 'values))
          series-label (:series-label opts)
          vertical? (if (false? (:vertical opts)) false true)
          theme (or (:theme opts) :default)
          legend? (true? (:legend opts))
          dataset (DefaultCategoryDataset.)
          chart (org.jfree.chart.ChartFactory/createLineChart
                 title
                 x-label
                 y-label
                 dataset
                 (if vertical?
                   org.jfree.chart.plot.PlotOrientation/VERTICAL
                   org.jfree.chart.plot.PlotOrientation/HORIZONTAL)
                 legend?
                 true
                 false)]
      (do
        (doseq [i (range 0 (count _values))] (.addValue dataset
                                                       (nth _values i)
                                                       (cond
                                                        group-by
                                                          (nth group-by i)
                                                        series-label
                                                          series-label
                                                        :else
                                                          (str 'values))
                                                       (nth _categories i)))
        (set-theme chart theme)
        chart))))


(defmacro line-chart
  "
  Returns a JFreeChart object representing a line-chart of the given values and categories.
  Use the 'view' function to display the chart, or the 'save' function
  to write it to a file.

  Arguments:
    categories -- a sequence of categories
    values -- a sequence of numeric values

  Options:
    :title (default '') main title
    :x-label (default 'Categories')
    :y-label (default 'Value')
    :legend (default false) prints legend
    :series-label
    :group-by (default nil) -- a vector of values used to group the values into
                               series within each category.
    :gradient? (default false) -- use gradient on bars


  See also:
    view and save

  Examples:

    (use '(incanter core stats charts datasets))

    (def data (get-dataset :airline-passengers))
    (def years (sel data :cols 0))
    (def months (sel data :cols 2))
    (def passengers (sel data :cols 1))
    (view (line-chart years passengers :group-by months :legend true))
    (view (line-chart months passengers :group-by years :legend true))


    (def seasons (mapcat identity (repeat 3 [\"winter\" \"spring\" \"summer\" \"fall\"])))
    (def years (mapcat identity (repeat 4 [2007 2008 2009])))
    (def x (sample-uniform 12 :integers true :max 100))
    (view (line-chart years x :group-by seasons :legend true))

    (view (line-chart [\"a\" \"b\" \"c\" \"d\" \"e\" \"f\"] [10 20 30 10 40 20]))

    (view (line-chart (sample \"abcdefghij\" :size 10 :replacement true)
                         (sample-uniform 10 :max 50) :legend true))

    ;; add a series label
    (def plot (line-chart [\"a\" \"b\" \"c\"] [10 20 30] :legend true :series-label \"s1\"))
    (view plot)
    (add-categories plot [\"a\" \"b\" \"c\"] [5 25 40] :series-label \"s2\")


    (view (line-chart :year :passengers :group-by :month :legend true :data data))

    (view (line-chart :month :passengers :group-by :year :legend true :data data))

    (with-data data
      (view (line-chart :month :passengers :group-by :year :legend true)))

    (with-data (->> ($rollup :sum :passengers :year (get-dataset :airline-passengers))
                    ($order :year :asc))
      (view (line-chart :year :passengers)))

    (with-data (->> ($rollup :sum :passengers :month (get-dataset :airline-passengers))
                    ($order :passengers :asc))
      (view (line-chart :month :passengers)))


    (with-data ($rollup :sum :passengers :month (get-dataset :airline-passengers))
      (view (line-chart :month :passengers)))



  References:
    http://www.jfree.org/jfreechart/api/javadoc/
    http://www.jfree.org/jfreechart/api/javadoc/org/jfree/chart/JFreeChart.html

  "
  ([categories values & options]
    `(let [opts# ~(when options (apply assoc {} options))
           group-by# (:group-by opts#)
           title# (or (:title opts#) "")
           x-lab# (or (:x-label opts#) (str '~categories))
           y-lab# (or (:y-label opts#) (str '~values))
           series-lab# (or (:series-label opts#) (if group-by#
                                                   (format "%s, %s (0)" '~categories '~values)
                                                   (format "%s, %s" '~categories '~values)))
           args# (concat [~categories ~values] (apply concat (seq (apply assoc opts#
                                                           [:group-by group-by#
                                                            :title title#
                                                            :x-label x-lab#
                                                            :y-label y-lab#
                                                            :series-label series-lab#]))))]
        (apply line-chart* args#))))




(defn bar-chart*
  ([categories values & options]
    (let [opts (when options (apply assoc {} options))
          data (or (:data opts) $data)
          _values (data-as-list values data)
          _categories (data-as-list categories data)
          title (or (:title opts) "")
          theme (or (:theme opts) :default)
          _group-by (when (:group-by opts)
                      (data-as-list (:group-by opts) data))
          x-label (or (:x-label opts) (str 'categories))
          y-label (or (:y-label opts) (str 'values))
          series-label (:series-label opts)
          vertical? (if (false? (:vertical opts)) false true)
          legend? (true? (:legend opts))
          dataset (DefaultCategoryDataset.)
          chart (org.jfree.chart.ChartFactory/createBarChart
                  title
                  x-label
                  y-label
                  dataset
                  (if vertical?
                    org.jfree.chart.plot.PlotOrientation/VERTICAL
                    org.jfree.chart.plot.PlotOrientation/HORIZONTAL)
                   legend?
                   true
                   false)]
      (do
        (doseq [i (range 0 (count _values))]
          (.addValue dataset
                     (nth _values i)
                     (cond
                       _group-by
                         (nth _group-by i)
                       series-label
                         series-label
                       :else
                         (str 'values))
                     (nth _categories i)))
        (set-theme chart theme)
        chart))))


(defmacro bar-chart
  "
  Returns a JFreeChart object representing a bar-chart of the given data.
  Use the 'view' function to display the chart, or the 'save' function
  to write it to a file.

  Arguments:
    categories -- a sequence of categories
    values -- a sequence of numeric values

  Options:
    :title (default '') main title
    :x-label (default 'Categories')
    :y-label (default 'Value')
    :series-label

  :legend (default false) prints legend
    :vertical (default true) the orientation of the plot
    :group-by (default nil) -- a vector of values used to group the values into
                               series within each category.


  See also:
    view and save

  Examples:


    (use '(incanter core stats charts datasets))

    (with-data (get-dataset :co2)
      (view (bar-chart :Type :uptake
                       :title \"CO2 Uptake\"
                       :group-by :Treatment
                       :x-label \"Grass Types\" :y-label \"Uptake\"
                      :legend true)))


    (def data (get-dataset :airline-passengers))
    (view (bar-chart :year :passengers :group-by :month :legend true :data data))

    (with-data  (get-dataset :airline-passengers)
      (view (bar-chart :month :passengers :group-by :year :legend true)))


    (def data (get-dataset :austres))
    (view data)
    (def plot (bar-chart :year :population :group-by :quarter :legend true :data data))
    (view plot)
    (save plot \"/tmp/austres_plot.png\" :width 1000)
    (view \"file:///tmp/austres_plot.png\")


    (def seasons (mapcat identity (repeat 3 [\"winter\" \"spring\" \"summer\" \"fall\"])))
    (def years (mapcat identity (repeat 4 [2007 2008 2009])))
    (def values (sample-uniform 12 :integers true :max 100))
    (view (bar-chart years values :group-by seasons :legend true))

    (view (bar-chart [\"a\" \"b\" \"c\"] [10 20 30]))
    (view (bar-chart [\"a\" \"a\" \"b\" \"b\" \"c\" \"c\" ] [10 20 30 10 40 20]
                     :legend true
                     :group-by [\"I\" \"II\" \"I\" \"II\" \"I\" \"II\"]))

    ;; add a series label
    (def plot (bar-chart [\"a\" \"b\" \"c\"] [10 20 30] :legend true :series-label \"s1\"))
    (view plot)
    (add-categories plot [\"a\" \"b\" \"c\"] [5 25 40] :series-label \"s2\")

    (view (bar-chart (sample \"abcdefghij\" :size 10 :replacement true)
                     (sample-uniform 10 :max 50) :legend true))



  References:
    http://www.jfree.org/jfreechart/api/javadoc/
    http://www.jfree.org/jfreechart/api/javadoc/org/jfree/chart/JFreeChart.html

  "
  ([categories values & options]
    `(let [opts# ~(when options (apply assoc {} options))
           group-by# (:group-by opts#)
           title# (or (:title opts#) "")
           x-lab# (or (:x-label opts#) (str '~categories))
           y-lab# (or (:y-label opts#) (str '~values))
           series-lab# (or (:series-label opts#) (if group-by#
                                                   (format "%s (0)" '~categories)
                                                   (format "%s" '~categories)))
           args# (concat [~categories ~values] (apply concat (seq (apply assoc opts#
                                                           [:group-by group-by#
                                                            :title title#
                                                            :x-label x-lab#
                                                            :y-label y-lab#
                                                            :series-label series-lab#]))))]
        (apply bar-chart* args#))))


(defn area-chart*
  ([categories values & options]
     (let [opts (when options (apply assoc {} options))
           data (or (:data opts) $data)
          _values (data-as-list values data)
          _categories (data-as-list categories data)
           title (or (:title opts) "")
           theme (or (:theme opts) :default)
           _group-by (when (:group-by opts)
                       (data-as-list (:group-by opts) data))
           x-label (or (:x-label opts) (str 'categories))
           y-label (or (:y-label opts) (str 'values))
           series-label (:series-label opts)
           vertical? (if (false? (:vertical opts)) false true)
           legend? (true? (:legend opts))
           dataset (DefaultCategoryDataset.)
           chart (org.jfree.chart.ChartFactory/createAreaChart
                     title
                     x-label
                     y-label
                     dataset
                     (if vertical?
                       org.jfree.chart.plot.PlotOrientation/VERTICAL
                       org.jfree.chart.plot.PlotOrientation/HORIZONTAL)
                     legend?
                     true
                     false)]
        (do
          (doseq [i (range 0 (count _values))]
            (.addValue dataset
                       (nth _values i)
                       (cond
                        _group-by
                          (nth _group-by i)
                        series-label
                          series-label
                        :else
                          (str 'values))
                       (nth _categories i)))
          (set-theme chart theme)
          chart))))


(defmacro area-chart
  "Returns a JFreeChart object representing an area-chart of the given data.
  Use the 'view' function to display the chart, or the 'save' function
  to write it to a file.

  Arguments:
    categories -- a sequence of categories
    values -- a sequence of numeric values

  Options:
    :title (default '') main title
    :x-label (default 'Categories')
    :y-label (default 'Value')
    :series-label
    :legend (default false) prints legend
    :vertical (default true) the orientation of the plot
    :group-by (default nil) -- a vector of values used to group the values into
                               series within each category.


  See also:
    view and save

  Examples:


    (use '(incanter core stats charts datasets))

    (with-data (get-dataset :co2)
      (view (area-chart :Type :uptake
                       :title \"CO2 Uptake\"
                       :group-by :Treatment
                       :x-label \"Grass Types\" :y-label \"Uptake\"
                      :legend true)))


    (def data (get-dataset :airline-passengers))
    (view (area-chart :year :passengers :group-by :month :legend true :data data))

    (with-data  (get-dataset :airline-passengers)
      (view (area-chart :month :passengers :group-by :year :legend true)))


    (def data (get-dataset :austres))
    (view data)
    (def plot (area-chart :year :population :group-by :quarter :legend true :data data))
    (view plot)
    (save plot \"/tmp/austres_plot.png\" :width 1000)
    (view \"file:///tmp/austres_plot.png\")


    (def seasons (mapcat identity (repeat 3 [\"winter\" \"spring\" \"summer\" \"fall\"])))
    (def years (mapcat identity (repeat 4 [2007 2008 2009])))
    (def values (sample-uniform 12 :integers true :max 100))
    (view (area-chart years values :group-by seasons :legend true))

    (view (area-chart [\"a\" \"b\" \"c\"] [10 20 30]))
    (view (area-chart [\"a\" \"a\" \"b\" \"b\" \"c\" \"c\" ] [10 20 30 10 40 20]
                     :legend true
                     :group-by [\"I\" \"II\" \"I\" \"II\" \"I\" \"II\"]))

    ;; add a series label
    (def plot (area-chart [\"a\" \"b\" \"c\"] [10 20 30] :legend true :series-label \"s1\"))
    (view plot)
    (add-categories plot [\"a\" \"b\" \"c\"] [5 25 40] :series-label \"s2\")

    (view (area-chart (sample \"abcdefghij\" :size 10 :replacement true)
                     (sample-uniform 10 :max 50) :legend true))



  References:
    http://www.jfree.org/jfreechart/api/javadoc/
    http://www.jfree.org/jfreechart/api/javadoc/org/jfree/chart/JFreeChart.html

  "
  ([categories values & options]
    `(let [opts# ~(when options (apply assoc {} options))
           group-by# (:group-by opts#)
           title# (or (:title opts#) "")
           x-lab# (or (:x-label opts#) (str '~categories))
           y-lab# (or (:y-label opts#) (str '~values))
           series-lab# (or (:series-label opts#) (if group-by#
                                                   (format "%s (0)" '~categories)
                                                   (format "%s" '~categories)))
           args# (concat [~categories ~values] (apply concat (seq (apply assoc opts#
                                                           [:group-by group-by#
                                                            :title title#
                                                            :x-label x-lab#
                                                            :y-label y-lab#
                                                            :series-label series-lab#]))))]
        (apply area-chart* args#))))


(defn stacked-area-chart*
  ([categories values & options]
    (let [opts (when options (apply assoc {} options))
          data (or (:data opts) $data)
          _values (data-as-list values data)
          _categories (data-as-list categories data)
          title (or (:title opts) "")
          theme (or (:theme opts) :default)
          _group-by (when (:group-by opts)
                      (data-as-list (:group-by opts) data))
          x-label (or (:x-label opts) (str 'categories))
          y-label (or (:y-label opts) (str 'values))
          series-label (:series-label opts)
          vertical? (if (false? (:vertical opts)) false true)
          legend? (true? (:legend opts))
          dataset (DefaultCategoryDataset.)
          chart (org.jfree.chart.ChartFactory/createStackedAreaChart
                  title
                  x-label
                  y-label
                  dataset
                  (if vertical?
                    org.jfree.chart.plot.PlotOrientation/VERTICAL
                    org.jfree.chart.plot.PlotOrientation/HORIZONTAL)
                    legend?
                    true
                    false)]
      (do
        (doseq [i (range 0 (count _values))]
          (.addValue dataset
                     (nth _values i)
                     (cond
                      _group-by
                        (nth _group-by i)
                      series-label
                        series-label
                      :else
                        (str 'values))
                     (nth _categories i)))
          (set-theme chart theme)
          chart))))


(defmacro stacked-area-chart
  "
  Returns a JFreeChart object representing an stacked-area-chart of the given data.
  Use the 'view' function to display the chart, or the 'save' function
  to write it to a file.

  Arguments:
    categories -- a sequence of categories
    values -- a sequence of numeric values

  Options:
    :title (default '') main title
    :x-label (default 'Categories')
    :y-label (default 'Value')
    :series-label
    :legend (default false) prints legend
    :vertical (default true) the orientation of the plot
    :group-by (default nil) -- a vector of values used to group the values into
                               series within each category.


  See also:
    view and save

  Examples:


    (use '(incanter core stats charts datasets))

    (with-data (get-dataset :co2)
      (view (stacked-area-chart :Type :uptake
                       :title \"CO2 Uptake\"
                       :group-by :Treatment
                       :x-label \"Grass Types\" :y-label \"Uptake\"
                      :legend true)))


    (def data (get-dataset :airline-passengers))
    (view (stacked-area-chart :year :passengers :group-by :month :legend true :data data))

    (with-data  (get-dataset :airline-passengers)
      (view (stacked-area-chart :month :passengers :group-by :year :legend true)))


    (def data (get-dataset :austres))
    (view data)
    (def plot (stacked-area-chart :year :population :group-by :quarter :legend true :data data))
    (view plot)
    (save plot \"/tmp/austres_plot.png\" :width 1000)
    (view \"file:///tmp/austres_plot.png\")


    (def seasons (mapcat identity (repeat 3 [\"winter\" \"spring\" \"summer\" \"fall\"])))
    (def years (mapcat identity (repeat 4 [2007 2008 2009])))
    (def values (sample-uniform 12 :integers true :max 100))
    (view (stacked-area-chart years values :group-by seasons :legend true))

    (view (stacked-area-chart [\"a\" \"a\" \"b\" \"b\" \"c\" \"c\" ] [10 20 30 10 40 20]
                     :legend true
                     :group-by [\"I\" \"II\" \"I\" \"II\" \"I\" \"II\"]))


  References:
    http://www.jfree.org/jfreechart/api/javadoc/
    http://www.jfree.org/jfreechart/api/javadoc/org/jfree/chart/JFreeChart.html

  "
  ([categories values & options]
    `(let [opts# ~(when options (apply assoc {} options))
           group-by# (:group-by opts#)
           title# (or (:title opts#) "")
           x-lab# (or (:x-label opts#) (str '~categories))
           y-lab# (or (:y-label opts#) (str '~values))
           series-lab# (or (:series-label opts#) (if group-by#
                                                   (format "%s (0)" '~categories)
                                                   (format "%s" '~categories)))
           args# (concat [~categories ~values] (apply concat (seq (apply assoc opts#
                                                           [:group-by group-by#
                                                            :title title#
                                                            :x-label x-lab#
                                                            :y-label y-lab#
                                                            :series-label series-lab#]))))]
        (apply stacked-area-chart* args#))))

(defn stacked-bar-chart*
  ([categories values & options]
     (let [opts (when options (apply assoc {} options))
           data (or (:data opts) $data)
          _values (data-as-list values data)
          _categories (data-as-list categories data)
           title (or (:title opts) "")
           theme (or (:theme opts) :default)
           _group-by (when (:group-by opts)
                       (data-as-list (:group-by opts) data))
           x-label (or (:x-label opts) (str 'categories))
           y-label (or (:y-label opts) (str 'values))
           series-label (:series-label opts)
           vertical? (if (false? (:vertical opts)) false true)
           legend? (true? (:legend opts))
           dataset (DefaultCategoryDataset.)
           chart (org.jfree.chart.ChartFactory/createStackedBarChart
                     title
                     x-label
                     y-label
                     dataset
                     (if vertical?
                       org.jfree.chart.plot.PlotOrientation/VERTICAL
                       org.jfree.chart.plot.PlotOrientation/HORIZONTAL)
                     legend?
                     true
                     false)]
        (do
          (doseq [i (range 0 (count _values))]
            (.addValue dataset
                       (nth _values i)
                       (cond
                        _group-by
                          (nth _group-by i)
                        series-label
                          series-label
                        :else
                          (str 'values))
                       (nth _categories i)))
          (set-theme chart theme)
          chart))))


(defmacro stacked-bar-chart
  "
  Returns a JFreeChart object representing an stacked-bar-chart of the given data.
  Use the 'view' function to display the chart, or the 'save' function
  to write it to a file.

  Arguments:
    categories -- a sequence of categories
    values -- a sequence of numeric values

  Options:
    :title (default '') main title
    :x-label (default 'Categories')
    :y-label (default 'Value')
    :series-label
    :legend (default false) prints legend
    :vertical (default true) the orientation of the plot
    :group-by (default nil) -- a vector of values used to group the values into
                               series within each category.


  See also:
    view and save

  Examples:


    (use '(incanter core stats charts datasets))

    (with-data (get-dataset :co2)
      (view (stacked-bar-chart :Type :uptake
                       :title \"CO2 Uptake\"
                       :group-by :Treatment
                       :x-label \"Grass Types\" :y-label \"Uptake\"
                      :legend true)))


    (def data (get-dataset :airline-passengers))
    (view (stacked-bar-chart :year :passengers :group-by :month :legend true :data data))

    (with-data  (get-dataset :airline-passengers)
      (view (stacked-bar-chart :month :passengers :group-by :year :legend true)))


    (def data (get-dataset :austres))
    (view data)
    (def plot (stacked-bar-chart :year :population :group-by :quarter :legend true :data data))
    (view plot)
    (save plot \"/tmp/austres_plot.png\" :width 1000)
    (view \"file:///tmp/austres_plot.png\")


    (def seasons (mapcat identity (repeat 3 [\"winter\" \"spring\" \"summer\" \"fall\"])))
    (def years (mapcat identity (repeat 4 [2007 2008 2009])))
    (def values (sample-uniform 12 :integers true :max 100))
    (view (stacked-bar-chart years values :group-by seasons :legend true))

    (view (stacked-bar-chart [\"a\" \"b\" \"c\"] [10 20 30]))
    (view (stacked-bar-chart [\"a\" \"a\" \"b\" \"b\" \"c\" \"c\" ] [10 20 30 10 40 20]
                     :legend true
                     :group-by [\"I\" \"II\" \"I\" \"II\" \"I\" \"II\"]))

    ;; add a series label
    (def plot (stacked-bar-chart [\"a\" \"b\" \"c\"] [10 20 30] :legend true :series-label \"s1\"))
    (view plot)
    (add-categories plot [\"a\" \"b\" \"c\"] [5 25 40] :series-label \"s2\")

    (view (stacked-bar-chart (sample \"abcdefghij\" :size 10 :replacement true)
                     (sample-uniform 10 :max 50) :legend true))



  References:
    http://www.jfree.org/jfreechart/api/javadoc/
    http://www.jfree.org/jfreechart/api/javadoc/org/jfree/chart/JFreeChart.html

  "
  ([categories values & options]
    `(let [opts# ~(when options (apply assoc {} options))
           group-by# (:group-by opts#)
           title# (or (:title opts#) "")
           x-lab# (or (:x-label opts#) (str '~categories))
           y-lab# (or (:y-label opts#) (str '~values))
           series-lab# (or (:series-label opts#) (if group-by#
                                                   (format "%s (0)" '~categories)
                                                   (format "%s" '~categories)))
           args# (concat [~categories ~values] (apply concat (seq (apply assoc opts#
                                                           [:group-by group-by#
                                                            :title title#
                                                            :x-label x-lab#
                                                            :y-label y-lab#
                                                            :series-label series-lab#]))))]
        (apply stacked-bar-chart* args#))))


(defn pie-chart*
  ([categories values & options]
    (let [opts (when options (apply assoc {} options))
          data (or (:data opts) $data)
          _values (data-as-list values data)
          _categories (data-as-list categories data)
          title (or (:title opts) "")
          theme (or (:theme opts) :default)
          legend? (true? (:legend opts))
          dataset (DefaultPieDataset.)
          chart (org.jfree.chart.ChartFactory/createPieChart
                  title
                  dataset
                  legend?
                  true
                  false)]
      (do
        (doseq [i (range 0 (count _values))]
          (.setValue dataset (nth _categories i) (nth _values i)))
        (set-theme chart theme)
        chart))))


(defmacro pie-chart
  "
  Returns a JFreeChart object representing a pie-chart of the given data.
  Use the 'view' function to display the chart, or the 'save' function
  to write it to a file.

  Arguments:
    categories -- a sequence of categories
    values -- a sequence of numeric values

  Options:
    :title (default '') main title
    :legend (default false) prints legend


  See also:
    view and save

  Examples:


    (use '(incanter core stats charts datasets))

    (view (pie-chart [\"a\" \"b\" \"c\"] [10 20 30]))

     (view (pie-chart (sample \"abcdefghij\" :size 10 :replacement true)
                     (sample-uniform 10 :max 50) :legend true))


     (with-data (->> (get-dataset :hair-eye-color)
                     ($rollup :sum :count [:hair :eye]))
       (view $data)
       (view (pie-chart :hair :count :title \"Hair Color\"))
       (view (pie-chart :eye :count :title \"Eye Color\")))



  References:
    http://www.jfree.org/jfreechart/api/javadoc/
    http://www.jfree.org/jfreechart/api/javadoc/org/jfree/chart/JFreeChart.html

  "
  ([categories values & options]
    `(let [opts# ~(when options (apply assoc {} options))
           title# (or (:title opts#) "")
           args# (concat [~categories ~values]
                         (apply concat (seq (apply assoc opts#
                                                   [:title title#]))))]
        (apply pie-chart* args#))))


(defn box-plot*
  ([x & options]
    (let [opts (when options (apply assoc {} options))
          data (or (:data opts) $data)
          _x (data-as-list x data)
          _group-by (when (:group-by opts)
                      (data-as-list (:group-by opts) data))
          x-groups (when _group-by
                     (->> (conj-cols _x _group-by)
                          ($group-by 1)
                          vals
                          (map #($ 0 %))
                          (map in-coll)))
          __x (if x-groups (first x-groups) _x)
          title (or (:title opts) "")
          x-label (or (:x-label opts) "")
          y-label (or (:y-label opts) (str 'x))
          series-label (or (:series-label opts) (str 'x))
          category-label (or (:category-label opts) 0)
          group-labels (:group-labels opts)
          theme (or (:theme opts) :default)
          legend? (true? (:legend opts))
          dataset (DefaultBoxAndWhiskerCategoryDataset.)
          chart (org.jfree.chart.ChartFactory/createBoxAndWhiskerChart
                 title
                 x-label
                 y-label
                 dataset
                 legend?)]
      (-> chart .getCategoryPlot .getRenderer (.setMaximumBarWidth 0.25))
      (.add dataset __x
            (if _group-by
              (str series-label " (0)")
              series-label)
            category-label)
      (when-not (empty? (rest x-groups))
        (doseq [i (range 1 (count x-groups))]
          (.add dataset
                (nth x-groups i)
                (str series-label " (" i ")") i)))
      (set-theme chart theme)
      chart)))


(defmacro box-plot
  "
  Returns a JFreeChart object representing a box-plot of the given data.
  Use the 'view' function to display the chart, or the 'save' function
  to write it to a file.

  Options:
    :title (default '') main title
    :x-label (default x expression)
    :y-label (default 'Frequency')
    :legend (default false) prints legend
    :series-label (default x expression)
    :group-by (default nil) -- a vector of values used to group the x values into series.

  See also:
    view and save

  Examples:

    (use '(incanter core stats charts))
    (def gamma-box-plot (box-plot (sample-gamma 1000 :shape 1 :scale 2)
                          :title \"Gamma Boxplot\"
                          :legend true))
    (view gamma-box-plot)
    (add-box-plot gamma-box-plot (sample-gamma 1000 :shape 2 :scale 2))
    (add-box-plot gamma-box-plot (sample-gamma 1000 :shape 3 :scale 2))

    ;; use the group-by options
    (use '(incanter core stats datasets charts))
    (with-data (get-dataset :iris)
      (view (box-plot :Petal.Length :group-by :Species :legend true))
      (view (box-plot :Petal.Width :group-by :Species :legend true))
      (view (box-plot :Sepal.Length :group-by :Species :legend true))
      (view (box-plot :Sepal.Width :group-by :Species :legend true)))

    ;; see INCANTER_HOME/examples/probability_plots.clj for more examples of plots

  References:
    http://www.jfree.org/jfreechart/api/javadoc/
    http://www.jfree.org/jfreechart/api/javadoc/org/jfree/chart/JFreeChart.html

  "
  ([x & options]
    `(let [opts# ~(when options (apply assoc {} options))
           group-by# (:group-by opts#)
           title# (or (:title opts#) "")
           x-lab# (or (:x-label opts#) "")
           y-lab# (or (:y-label opts#) (str '~x))
           series-lab# (or (:series-label opts#) (str '~x))
           category-lab# (or (:category-label opts#) 0)
           args# (concat [~x] (apply concat (seq (apply assoc opts#
                                                        [:group-by group-by#
                                                         :title title#
                                                         :x-label x-lab#
                                                         :y-label y-lab#
                                                         :category-label category-lab#
                                                         :series-label series-lab#]))))]
        (apply box-plot* args#))))


(defn function-plot*
  ([function min-range max-range & options]
    (let [opts (when options (apply assoc {} options))
          step-size (or (:step-size opts) (float (/ (- max-range min-range) 500)))
          _x (range-inclusive min-range max-range step-size)
          title (or (:title opts) "")
          x-lab (or (:x-label opts) (format "%s < x < %s" min-range max-range))
          y-lab (or (:y-label opts) (str 'function))
          series-lab (or (:series-label opts) (format "%s" 'function))
          theme (or (:theme opts) :default)
          legend? (true? (:legend opts))]
      (set-theme (xy-plot _x (map function _x)
                          :x-label x-lab
                          :y-label y-lab
                          :title title
                          :series-label series-lab
                          :legend legend?) theme))))


(defmacro function-plot
  "
  Returns a xy-plot object of the given function over the range indicated
  by the min-range and max-range arguments. Use the 'view' function to
  display the chart, or the 'save' function to write it to a file.

  Options:
    :title (default '') main title
    :x-label (default x expression)
    :y-label (default 'Frequency')
    :legend (default false) prints legend
    :series-label (default x expression)
    :step-size (default (/ (- max-range min-range) 500))

  See also:
    view, save, add-points, add-lines


  Examples:

    (use '(incanter core stats charts))

    (view (function-plot sin (- Math/PI) Math/PI))
    (view (function-plot pdf-normal -3 3))

    (defn cubic [x] (+ (* x x x) (* 2 x x) (* 2 x) 3))
    (view (function-plot cubic -10 10))

  "
  ([function min-range max-range & options]
    `(let [opts# ~(when options (apply assoc {} options))
           group-by# (:group-by opts#)
           title# (or (:title opts#) "")
           x-lab# (or (:x-label opts#) (format "%s < x < %s" '~min-range '~max-range))
           y-lab# (or (:y-label opts#) (str '~function))
           series-lab# (or (:series-label opts#) (format "%s" '~function))
           args# (concat [~function ~min-range ~max-range]
                         (apply concat (seq (apply assoc opts#
                                                   [:group-by group-by#
                                                    :title title#
                                                    :x-label x-lab#
                                                    :y-label y-lab#
                                                    :series-label series-lab#]))))]
       (apply function-plot* args#))))


(defn parametric-plot*
  ([function min-range max-range & options]
   (let [opts (when options (apply assoc {} options))
         step-size (or (:step-size opts) (float (/ (- max-range min-range) 500)))
         _t (range-inclusive min-range max-range step-size)
         [_x _y] (apply map vector (map function _t))
         title (or (:title opts) "")
         x-lab (or (:x-label opts) (format "%s < x < %s" (apply min _x) (apply max _x)))
         y-lab (or (:y-label opts) (format "%s < y < %s" (apply min _y) (apply max _y)))
         series-lab (or (:series-label opts) (format "%s" 'function))
         theme (or (:theme opts) :default)
         legend? (true? (:legend opts))]
      (set-theme (xy-plot _x _y
                          :x-label x-lab
                          :y-label y-lab
                          :title title
                          :series-label series-lab
                          :legend legend?
                          :auto-sort false) theme))))


(defmacro parametric-plot
  "
  Returns a xy-plot object of the given parametric function over the range indicated
  by the min-range and max-range arguments. Use the 'view' function to
  display the chart, or the 'save' function to write it to a file.
  Function must take 1 argument - parameter t and return point [x y].

  Options:
    :title (default '') main title
    :x-label (default 'min-x < x < max-x')
    :y-label (default 'min-y < y < max-y')
    :legend (default false) prints legend
    :series-label (default function expression)
    :step-size (default (/ (- max-range min-range) 500))

  See also:
    view, save, add-parametric, function-plot


  Examples:

    (use '(incanter core charts))

    (defn circle [t] [(cos t) (sin t)])
    (view (parametric-plot circle (- Math/PI) Math/PI))

    (defn spiral [t] [(* t (cos t)) (* t (sin t))])
    (view (parametric-plot spiral 0 (* 6 Math/PI)))
  "
  ([function min-range max-range & options]
    `(let [opts# ~(when options (apply assoc {} options))
           group-by# (:group-by opts#)
           title# (or (:title opts#) "")
           series-lab# (or (:series-label opts#) (format "%s" '~function))
           args# (concat [~function ~min-range ~max-range]
                         (apply concat (seq (apply assoc opts#
                                                   [:group-by group-by#
                                                    :title title#
                                                    :series-label series-lab#]))))]
       (apply parametric-plot* args#))))


(defn heat-map*
  ([function x-min x-max y-min y-max & options]
     (let [opts (when options (apply assoc {} options))
           color? (if (false? (:color? opts)) false true)
           include-zero? (if (false? (:include-zero? opts)) false true)
           title (or (:title opts) "")
           x-label (or (:x-label opts) "")
           y-label (or (:y-label opts) "")
           z-label (or (:z-label opts) "z scale")
           x-res   (or (:x-res opts) 100)
           y-res   (or (:y-res opts) 100)
           auto-scale? (if (false? (:auto-scale? opts)) false true)
           block-width  (double (/ (- x-max x-min) x-res))
           block-height (double (/ (- y-max y-min) y-res))
           theme (or (:theme opts) :default)
           xyz-dataset (org.jfree.data.xy.DefaultXYZDataset.)
           data (into-array (map double-array
                                 (grid-apply function x-min x-max y-min y-max x-res y-res)))
           min-z (reduce min (last data))
           max-z (reduce max (last data))
           x-axis (doto (org.jfree.chart.axis.NumberAxis. x-label)
                    (.setStandardTickUnits (org.jfree.chart.axis.NumberAxis/createIntegerTickUnits))
                    (.setLowerMargin 0.0)
                    (.setUpperMargin 0.0)
                    (.setAxisLinePaint java.awt.Color/white)
                    (.setTickMarkPaint java.awt.Color/white)
                    (.setAutoRangeIncludesZero include-zero?))
           y-axis (doto (org.jfree.chart.axis.NumberAxis. y-label)
                    (.setStandardTickUnits (org.jfree.chart.axis.NumberAxis/createIntegerTickUnits))
                    (.setLowerMargin 0.0)
                    (.setUpperMargin 0.0)
                    (.setAxisLinePaint java.awt.Color/white)
                    (.setTickMarkPaint java.awt.Color/white)
                    (.setAutoRangeIncludesZero include-zero?))
           colors (or (:colors opts)
                      [[0 0 127] [0 0 212] [0 42 255] [0 127 255] [0 127 255]
                       [0 226 255] [42 255 212] [56 255 198] [255 212 0] [255 198 0]
                       [255 169 0] [255 112 0] [255 56 0] [255 14 0] [255 42 0]
                       [226 0 0]])
           scale (if color?
                   (org.jfree.chart.renderer.LookupPaintScale. min-z max-z java.awt.Color/white)
                   (org.jfree.chart.renderer.GrayPaintScale. min-z max-z))
           add-color (fn [idx color]
                       (.add scale
                             (+ min-z (* (/ idx (count colors)) (- max-z min-z)))
                             (apply #(java.awt.Color. %1 %2 %3) color)))
           scale-axis (org.jfree.chart.axis.NumberAxis. z-label)
           legend (org.jfree.chart.title.PaintScaleLegend. scale scale-axis)
           renderer (org.jfree.chart.renderer.xy.XYBlockRenderer.)
           _       (when auto-scale?
                     (doto renderer
                       (.setBlockWidth block-width)
                       (.setBlockHeight block-height)))
           plot (org.jfree.chart.plot.XYPlot. xyz-dataset x-axis y-axis renderer)
           chart (org.jfree.chart.JFreeChart. plot)]
       (do
         (.setPaintScale renderer scale)
         (when color? (doseq [i (range (count colors))]
                        (add-color i (nth colors i))))
         (.addSeries xyz-dataset "Series 1" data)
         (.setBackgroundPaint plot java.awt.Color/lightGray)
         (.setDomainGridlinesVisible plot false)
         (.setRangeGridlinePaint plot java.awt.Color/white)
         (.setAxisOffset plot (org.jfree.ui.RectangleInsets. 5 5 5 5))
         (.setOutlinePaint plot java.awt.Color/blue)
         (.removeLegend chart)
         (.setSubdivisionCount legend 20)
         (.setAxisLocation legend org.jfree.chart.axis.AxisLocation/BOTTOM_OR_LEFT)
         (.setAxisOffset legend 5.0)
         (.setMargin legend (org.jfree.ui.RectangleInsets. 5 5 5 5))
         (.setFrame legend (org.jfree.chart.block.BlockBorder. java.awt.Color/red))
         (.setPadding legend (org.jfree.ui.RectangleInsets. 10 10 10 10))
         (.setStripWidth legend 10)
         (.setPosition legend org.jfree.ui.RectangleEdge/RIGHT)
         (.setTitle chart title)
         (.addSubtitle chart legend)
         (org.jfree.chart.ChartUtilities/applyCurrentTheme chart)
         (set-theme chart theme))
       chart)))


(defmacro heat-map
  "
  Usage: (heat-map function x-min x-max y-min y-max & options)

  Returns a JFreeChart object representing a heat map of the function across
  the given x and y ranges. Use the 'view' function to display the chart, or
  the 'save' function to write it to a file.  Callers may define the
  number of samples in each direction, and select if they want a
  sparser representation by disabling :auto-scale? .  By default,
  the heat-map will try to scale the 'blocks' or sampled pixels
  to cover the ranges specified.  Depending on the number of
  samples, this may result in a pixelated but performant look.
  Disabling auto-scale? will keep the 'blocks' a constant
  size, leading to potentially sparsely sampled points on
  the surface surrounded by blank regions.

  Arguments:
    function -- a function that takes two scalar arguments and returns a scalar
    x-min    -- lower bound for the first value of the function
    x-max    -- upper bound for the first value of the function
    y-min    -- lower bound for the second value of the function
    y-max    -- upper bound for the second value of the function

  Options:
    :title
    :x-label (default 'x-min < x < x-max')
    :y-label (default 'y-min < y < y-max')
    :z-label -- defaults to function's name
    :color? (default true) -- should the plot be in color or not?
    :include-zero? (default true) -- should the plot include the origin if it
                                     is not in the ranges specified?
    :x-res   (default 100) -- amount of samples to take in the x range
    :y-res   (default 100) -- amount of samples to take in the y range
    :auto-scale? (default true) -- automatically scale the block
                                   width/height to provide a continuous surface

  Examples:
    (use '(incanter core charts))
    (defn f [x y] (sin (sqrt (plus (sq x) (sq y)))))
    (view (heat-map f -10 10 -15 15))
    (view (heat-map f -10 10 -10 10 :color? false))
    (view (heat-map f 5 10 5 10 :include-zero? false))

    (defn f2 [x y] (plus (sq x) (sq y)))
    (view (heat-map f2 -10 10 -10 10))
    (view (heat-map f2 -10 10 -10 10 :color? false))

    (use 'incanter.stats)
    (defn f3 [x y] (pdf-normal (sqrt (plus (sq x) (sq y)))))
    (view (heat-map f3 -3 3 -3 3 :x-label \"x1\" :y-label \"x2\" :z-label \"pdf\"))
    (view (heat-map f3 -3 3 -3 3 :color? false))

    (defn f4 [x y] (minus (sq x) (sq y)))
    (view (heat-map f4 -10 10 -10 10))
    (view (heat-map f4 -10 10 -10 10 :color? false))


    (use '(incanter core stats charts))
    (let [data [[0 5 1 2]
                  [0 10 1.9 1]
                  [15 0 0.5 1.5]
                  [18 10 4.5 2.1]]
          diffusion (fn [x y]
                      (sum (map #(pdf-normal (euclidean-distance [x y] (take 2 %))
                                             :mean (nth % 2) :sd (last %))
                                data)))]
      (view (heat-map diffusion -5 20 -5 20)))

  "
  ([function x-min x-max y-min y-max & options]
    `(let [opts# ~(when options (apply assoc {} options))
           x-lab# (or (:x-label opts#) (format "%s < x < %s" '~x-min '~x-max))
           y-lab# (or (:y-label opts#) (format "%s < y < %s" '~y-min '~y-max))
           z-lab# (or (:z-label opts#) (str '~function))
           args# (concat [~function ~x-min ~x-max ~y-min ~y-max]
                         (apply concat (seq (apply assoc opts#
                                                   [:z-label z-lab#
                                                    :x-label x-lab#
                                                    :y-label y-lab#]))))]
       (apply heat-map* args#))))


;;;;;;;;;;;;;;;;;;;;;;;;;;;;;;;;;;;;;;;;;;;;;;;;;;;;;;;;;;;;;;;;;;;;;;;;;;;;;;;;
;;  ANNOTATIONS
;;;;;;;;;;;;;;;;;;;;;;;;;;;;;;;;;;;;;;;;;;;;;;;;;;;;;;;;;;;;;;;;;;;;;;;;;;;;;;;;

(defn add-pointer
  "
  Adds an arrow annotation to the given chart.

  Arguments:
    chart -- the chart to annotate
    x, y -- the coordinate to add the annotation


  Options:
      :text -- (default \"\") text to include at the end of the arrow
      :angle -- (default :nw) either a number indicating the angle of the arrow
                or a keyword indicating a direction (:north :nw :west :sw :south
                :se :east :ne)


  Examples:

    (use '(incanter core charts))
    (def x (range (* -2 Math/PI) (* 2 Math/PI) 0.01))
    (def plot (xy-plot x (sin x)))
    (view plot)
    ;; annotate the plot
    (doto plot
      (add-pointer (- Math/PI) (sin (- Math/PI)) :text \"(-pi, (sin -pi))\")
      (add-pointer Math/PI (sin Math/PI) :text \"(pi, (sin pi))\" :angle :ne)
      (add-pointer (* 1/2 Math/PI) (sin (* 1/2 Math/PI)) :text \"(pi/2, (sin pi/2))\" :angle :south))

    ;; try the different angle options
    (add-pointer plot 0 0 :text \"north\" :angle :north)
    (add-pointer plot 0 0 :text \"nw\" :angle :nw)
    (add-pointer plot 0 0 :text \"ne\" :angle :ne)
    (add-pointer plot 0 0 :text \"west\" :angle :west)
    (add-pointer plot 0 0 :text \"east\" :angle :east)
    (add-pointer plot 0 0 :text \"south\" :angle :south)
    (add-pointer plot 0 0 :text \"sw\" :angle :sw)
    (add-pointer plot 0 0 :text \"se\" :angle :se)


  "
  ([chart x y & options]
    (let [opts (when options (apply assoc {} options))
          text (or (:text opts) "")
          n (* -1/2 Math/PI)
          s (* 1/2 Math/PI)
          w Math/PI
          e 0
          nw (* -3/4 Math/PI)
          ne (* -1/4 Math/PI)
          se (* 1/4 Math/PI)
          sw (* 3/4 Math/PI)
          angle (if (nil? (:angle opts))
                    nw
                    (if (keyword? (:angle opts))
                      (cond
                        (= (:angle opts) :north) n
                        (= (:angle opts) :south) s
                        (= (:angle opts) :west) w
                        (= (:angle opts) :east) e
                        (= (:angle opts) :nw) nw
                        (= (:angle opts) :ne) ne
                        (= (:angle opts) :sw) sw
                        (= (:angle opts) :se) se)
                      (:angle opts)))
          anno (XYPointerAnnotation. text x y angle)]
      (do
        (cond
          (= angle n)
            (.setTextAnchor anno TextAnchor/BASELINE_CENTER)
          (= angle s)
            (.setTextAnchor anno TextAnchor/CENTER)
          (= angle w)
            (.setTextAnchor anno TextAnchor/CENTER_RIGHT)
          (= angle e)
            (.setTextAnchor anno TextAnchor/CENTER_LEFT)
          (= angle nw)
            (.setTextAnchor anno TextAnchor/CENTER_RIGHT)
          (= angle ne)
            (.setTextAnchor anno TextAnchor/CENTER_LEFT)
          (= angle sw)
            (.setTextAnchor anno TextAnchor/CENTER_RIGHT)
          (= angle se)
            (.setTextAnchor anno TextAnchor/CENTER_LEFT))
        (.addAnnotation (.getPlot chart) anno))
      chart)))


(defn add-text
  "
  Adds a text annotation centered at the given coordinates.

  Arguments:
    chart -- the chart to annotate
    x, y -- the coordinates to center the text
    text -- the text to add


  Examples:

    ;; PCA chart example
    (use '(incanter core stats charts datasets))
    ;; load the iris dataset
    (def iris (to-matrix (get-dataset :iris)))
    ;; run the pca
    (def pca (principal-components (sel iris :cols (range 4))))
    ;; extract the first two principal components
    (def pc1 (sel (:rotation pca) :cols 0))
    (def pc2 (sel (:rotation pca) :cols 1))

    ;; project the first four dimension of the iris data onto the first
    ;; two principal components
    (def x1 (mmult (sel iris :cols (range 4)) pc1))
    (def x2 (mmult (sel iris :cols (range 4)) pc2))

    ;; now plot the transformed data, coloring each species a different color
    (def plot (scatter-plot x1 x2
                            :group-by (sel iris :cols 4)
                            :x-label \"PC1\" :y-label \"PC2\" :title \"Iris PCA\"))
    (view plot)
    ;; add some text annotations
    (add-text plot -2.5 -6.5 \"Setosa\")
    (add-text plot -5 -5.5 \"Versicolor\")
    (add-text plot -8 -5.5 \"Virginica\")

  "
  ([chart x y text & options]
    (let [opts (when options (apply assoc {} options))
          anno (XYTextAnnotation. text x y)]
      (.addAnnotation (.getPlot chart) anno)
      chart)))


(defn add-polygon
  "
  Adds a polygon outline defined by a given coordinates. The last coordinate will
  close with the first. If only two points are given, it will plot a line.

  Arguments:
    chart -- the chart to add the polygon to.
    coords -- a list of coords (an n-by-2 matrix can also be used)


  Examples:
    (use '(incanter core stats charts))
    (def x (range -3 3 0.01))
    (def plot (xy-plot x (pdf-normal x)))
    (view plot)

    ;; add polygon to the chart
    (add-polygon plot [[-1.96 0] [1.96 0] [1.96 0.4] [-1.96 0.4]])
    ;; the coordinates can also be passed in a matrix
    ;; (def points (matrix [[-1.96 0] [1.96 0] [1.96 0.4] [-1.96 0.4]]))
    ;; (add-polygon plot points)
    ;; add a text annotation
    (add-text plot -1.25 0.35 \"95% Conf Interval\")

    ;; PCA chart example
    (use '(incanter core stats charts datasets))
    ;; load the iris dataset
    (def iris (to-matrix (get-dataset :iris)))
    ;; run the pca
    (def pca (principal-components (sel iris :cols (range 4))))
    ;; extract the first two principal components
    (def pc1 (sel (:rotation pca) :cols 0))
    (def pc2 (sel (:rotation pca) :cols 1))

    ;; project the first four dimension of the iris data onto the first
    ;; two principal components
    (def x1 (mmult (sel iris :cols (range 4)) pc1))
    (def x2 (mmult (sel iris :cols (range 4)) pc2))

    ;; now plot the transformed data, coloring each species a different color
    (def plot (scatter-plot x1 x2
                            :group-by (sel iris :cols 4)
                            :x-label \"PC1\" :y-label \"PC2\" :title \"Iris PCA\"))

    (view plot)
    ;; put box around the first group
    (add-polygon plot [[-3.2 -6.3] [-2 -6.3] [-2 -3.78] [-3.2 -3.78]])
    ;; add some text annotations
    (add-text plot -2.5 -6.5 \"Setosa\")
    (add-text plot -5 -5.5 \"Versicolor\")
    (add-text plot -8 -5.5 \"Virginica\")



  "
  ([chart coords & options]
    (let [opts (when options (apply assoc {} options))
          points (double-array (mapcat identity coords))
          anno (XYPolygonAnnotation. points)]
      (.addAnnotation (.getPlot chart) anno)
      chart)))

(defn add-image
  "
  Adds an image to the chart at the given coordinates.

  Arguments:
    chart -- the chart to add the polygon to.
    x, y -- the coordinates to place the image
    img -- a java.awt.Image object


  Examples:
    (use '(incanter core charts latex))

     (doto (function-plot sin -10 10)
      (add-image 0 0 (latex \"\\\\frac{(a+b)^2} {(a-b)^2}\"))
      view)

  "
  ([chart x y img & options]
    (let [opts (when options (apply assoc {} options))
          anno (org.jfree.chart.annotations.XYImageAnnotation. x y img)]
      (.addAnnotation (.getPlot chart) anno)
      chart)))

;;;;;;;;;;;;;;;;;;;;;;;;;;;;;;;;;;;;;;;;;;;;;;;;;;;;;;;;;;;;;;;;;;;;;;;;;;;;;;;;
;;  OTHER CHARTS
;;;;;;;;;;;;;;;;;;;;;;;;;;;;;;;;;;;;;;;;;;;;;;;;;;;;;;;;;;;;;;;;;;;;;;;;;;;;;;;;

(defn trace-plot
  "
  Returns a trace-plot object, use the 'view' function to display it.

  Options:
    :data (default nil) If the :data option is provided a dataset,
                        a column name can be used instead of a sequence
                        of data for argument x.
    :title (default 'Trace Plot') main title
    :x-label (default 'Iteration')
    :y-label (default 'Value')
    :series-label (default 'Value')

    Examples:
      (use '(incanter core datasets stats bayes charts))
      (def ols-data (to-matrix (get-dataset :survey)))
      (def x (sel ols-data (range 0 2313) (range 1 10)))
      (def y (sel ols-data (range 0 2313) 10))
      (def sample-params (sample-model-params 5000 (linear-model y x :intercept false)))
      (view (trace-plot (:var sample-params)))

      (view (trace-plot (sel (:coefs sample-params) :cols 0)))

  "
  ([x & options]
    (let [opts (when options (apply assoc {} options))
          data (or (:data opts) $data)
          _x (data-as-list x data)
          title (or (:title opts) "Trace Plot")
          x-label (or (:x-label opts) "Iteration")
          y-label (or (:y-label opts) "Value")
          series-lab (or (:series-label opts) "Value")
          theme (or (:theme opts) :default)
          ;legend? (or (:series-label opts) true)
          n (count _x)
          chart (xy-plot (range n)
                         _x ;)]
                         :title title
                         :x-label x-label
                         :y-label y-label
                         :series-label series-lab)]
      (do
        (add-lines chart (range n) (cumulative-mean _x) :series-label "running mean")
        (.setSeriesRenderingOrder (.getPlot chart) SeriesRenderingOrder/FORWARD)
        (.setDatasetRenderingOrder (.getPlot chart) DatasetRenderingOrder/FORWARD)
        (set-theme chart theme)
        chart))))


(defn qq-plot
  "
  Returns a QQ-Plot object. Use the 'view' function to display it.

  Options:
    :data (default nil) If the :data option is provided a dataset,
                        a column name can be used instead of a sequence
                        of data for argument x.

  References:
    http://en.wikipedia.org/wiki/QQ_plot

  Examples:

    (use '(incanter core stats charts datasets))
    (view (qq-plot (sample-normal 100)))
    (view (qq-plot (sample-exp 100)))
    (view (qq-plot (sample-gamma 100)))

    (with-data (get-dataset :iris)
      (view (qq-plot :Sepal.Length)))

  "
  ([x & options]
   (let [opts (when options (apply assoc {} options))
         data (or (:data opts) $data)
         _x (data-as-list x data)
         n (count _x)
         quants (for [k (range 1 n)] (/ k (inc n)))
         norm-quants (quantile-normal quants)
         theme (or (:theme opts) :default)
         y (quantile _x :probs quants)]
         (set-theme (scatter-plot norm-quants y
                                  :title "QQ-Plot"
                                  :x-label "Normal theoretical quantiles"
                                  :y-label "Data quantiles"
                                  :series-label "Theoretical Normal")
                    theme))))


(defn bland-altman-plot
  "
  Options:
    :data (default nil) If the :data option is provided a dataset,
                        column names can be used instead of sequences
                        of data for arguments x1 and x2.

  Examples:

    (use '(incanter core datasets charts))
    (def flow-meter (to-matrix (get-dataset :flow-meter)))
    (def x1 (sel flow-meter :cols 1))
    (def x2 (sel flow-meter :cols 3))
    (view (bland-altman-plot x1 x2))

    (with-data (get-dataset :flow-meter)
      (view (bland-altman-plot (keyword \"Wright 1st PEFR\")
                               (keyword \"Mini Wright 1st PEFR\"))))



  References:
    http://en.wikipedia.org/wiki/Bland-Altman_plot
    http://www-users.york.ac.uk/~mb55/meas/ba.htm

  "
  ([x1 x2 & options]
    (let [opts (when options (apply assoc {} options))
          data (or (:data opts) $data)
          _x1 (data-as-list x1 data)
          _x2 (data-as-list x2 data)
          plot (scatter-plot (div (plus _x1 _x2) 2) (minus _x1 _x2)
                             :title "Bland Altman Plot"
                             :legend false)
          x-axis (div (plus _x1 _x2) 2)
          y-axis (minus _x1 _x2)
          min-x (reduce min x-axis)
          max-x (reduce max x-axis)
          _x (range min-x max-x (/ (- max-x min-x) 100))
          y-sd (* (sd y-axis) 2)
          theme (or (:theme opts) :default)]
      (do
        (add-lines plot _x (repeat (count _x) 0) :series-label "mean")
        (add-lines plot _x (repeat (count _x) y-sd) :series-label "mean + sd")
        (add-lines plot _x (repeat (count _x) (- 0 y-sd)) :series-label "mean - sd")
        (set-theme plot theme)
        plot))))


;;;;;;;;;;;;;;;;;;;;;;;;;;;;;;;;;;;;;;;;;;;;;;;;;;;;;;;;;;;;;;;;;;;;;;;;;;;;;;;;


(defmethod view org.jfree.chart.JFreeChart
  ([chart & options]
    (let [opts (when options (apply assoc {} options))
          window-title (or (:window-title opts) "Incanter Plot")
          width (or (:width opts) 500)
          height (or (:height opts) 400)
          frame (ChartFrame. window-title chart)]
      (doto frame
        (.setSize width height)
        (.setVisible true))
      frame)))


(defmethod save org.jfree.chart.JFreeChart
  ([chart filename & options]
    (let [opts (when options (apply assoc {} options))
          width (or (:width opts) 500)
          height (or (:height opts) 400)]
      ;; if filename is not a string, treat it as java.io.OutputStream
      (if (string? filename)
        (ChartUtilities/saveChartAsPNG (File. filename) chart width height)
        (ImageIO/write (.createBufferedImage chart width height) "png" filename))
      nil)))



;;;;;;;;;;;;;;;;;;;;;;;;;;;;;;;;;;;;;;;;;;;;;;;;;;;;;;;;;;;;;;;;;;;;;;;;;;;;;;;;
;; SLIDER CONTROLS AND PLOTS


(defn get-series
  "get-series"
  ([chart]
     (-> chart .getPlot .getDataset .getSeries))
  ([chart series-idx]
     (first (seq (-> chart
                     .getPlot
                     (.getDataset series-idx)
                     .getSeries)))))



(defmethod set-data org.jfree.chart.JFreeChart
  ([chart data]
     (set-data chart data 0))
  ([chart data series-idx]
     (let [series (get-series chart series-idx)]
       (.clear series)
       (cond
         (= 2 (count (first data)))
           (doseq [row data]
             (.addOrUpdate series (first row) (second row)))
         (= 2 (count data))
           (dorun (map #(.addOrUpdate series %1 %2) (first data) (second data)))
         :else
           (throw (Exception. "Data has wrong number of dimensions")))
       chart))
  ; by using (data-as-list) these two signatures do not only work for two
  ; column names and a dataset, but also when x and y are collections, in
  ; which case the dataset is ignored
  ([chart x y dataset]
    (set-data chart x y dataset 0))
  ([chart x y dataset series-idx]
     (let [series (get-series chart series-idx)]
       (.clear series)
       (dorun (map #(.addOrUpdate series %1 %2) (data-as-list x dataset) (data-as-list y dataset)))
       chart)))



(defn slider
  "
  Examples:
    (use '(incanter core stats charts))

    (def pdf-chart (function-plot pdf-normal -3 3))
    (view pdf-chart)
    (add-function pdf-chart pdf-normal -3 3)

    (let [x (range -3 3 0.1)]
      (slider #(set-data pdf-chart [x (pdf-normal x :sd %)]) (range 0.1 10 0.1)))

    (let [x (range -3 3 0.1)]
      (slider #(set-data pdf-chart [x (pdf-normal x :sd %)]) (range 0.1 10 0.1) \"sd\"))
  "
  ([updater-fn slider-values]
     (slider updater-fn slider-values nil))
  ([updater-fn slider-values slider-label]
     (let [max-idx (dec (count slider-values))
           label-txt (fn [v] (str (when slider-label (str slider-label " = ")) v))
           label (JLabel. (label-txt (first slider-values)) JLabel/CENTER)
           slider (doto (JSlider. JSlider/HORIZONTAL 0 max-idx 0)
                    (.addChangeListener (proxy [javax.swing.event.ChangeListener] []
                                          (stateChanged [^javax.swing.event.ChangeEvent event]
                                                        (let [source (.getSource event)
                                                              value (nth slider-values (.getValue source))]
                                                          (do
                                                            (.setText label (label-txt value))
                                                            (updater-fn value)))))))
           panel (doto (JPanel. (BorderLayout.))
                   (.add label BorderLayout/NORTH)
                   (.add slider BorderLayout/CENTER))
           frame (JFrame. "Slider Control")
           width 500
           height 70]
       (doto frame
         (.setDefaultCloseOperation JFrame/DISPOSE_ON_CLOSE)
         (.add panel BorderLayout/CENTER)
         (.setSize width height)
         ;; (.setVisible true)
         (.setVisible true))
       frame)))



(defn sliders*
  "sliders*

  Examples:
    (use '(incanter core stats charts))

    (let [x (range -3 3 0.1)]
      (do
        (def pdf-chart (xy-plot x (pdf-normal x :mean -3 :sd 0.1)))
        (view pdf-chart)
        (sliders* #(set-data pdf-chart [x (pdf-normal x :mean %1 :sd %2)])
                 [(range -3 3 0.1) (range 0.1 10 0.1)]
                 [\"mean\" \"sd\"])))
  "
  ([f [& slider-values]]
     (sliders* f (apply vector slider-values) [nil]))
  ([f [& slider-values] [& slider-labels]]
     (let [init-values (map first slider-values)
           refs (map ref init-values)
           slider-fns (map #(fn [v]
                              (do
                                (dosync (ref-set (nth refs %) v))
                                (apply f (map deref refs))))
                           (range (count refs)))
           _ ((first slider-fns) (first init-values))]
       (if slider-labels
         (map slider slider-fns slider-values slider-labels)
         (map slider slider-fns slider-values)))))


(defmacro sliders
  "
  Creates one slider control for each of the given sequence bindings.
  Each slider calls the given expression when manipulated.


  Examples:
    (use '(incanter core stats charts))

    ;; manipulate a normal pdf
    (let [x (range -3 3 0.1)]
      (def pdf-chart (xy-plot))
      (view pdf-chart)
      (sliders [mean (range -3 3 0.1)
                stdev (range 0.1 10 0.1)]
        (set-data pdf-chart [x (pdf-normal x :mean mean :sd stdev)])))


    ;; manipulate a gamma pdf
    (let [x (range 0 20 0.1)]
      (def pdf-chart (xy-plot))
      (view pdf-chart)
      (sliders [scale (range 0.1 10 0.1)
                shape (range 0.1 10 0.1)]
               (set-data pdf-chart [x (pdf-gamma x :scale scale :shape shape)])))



    ;; find the start values of a non-linear model function
    (use '(incanter core charts datasets))
    ;; create model function used in the following data-sorcery post:
    ;; http://data-sorcery.org/2009/06/06/fitting-non-linear-models/

    (defn f [theta x]
      (let [[b1 b2 b3] theta]
        (div (exp (mult (minus b1) x)) (plus b2 (mult b3 x)))))

    (with-data (get-dataset :chwirut)
      (view $data)
      (def chart (scatter-plot ($ :x) ($ :y)))
      (view chart)
      (add-lines chart ($ :x) (f [0 0.01 0] ($ :x)))

      ;; manipulate the model line to find some good start values.
      ;; give the index of the line data (i.e. 1) to set-data.
      (let [x ($ :x)]
        (sliders [b1 (range 0 2 0.01)
                  b2 (range 0.01 2 0.01)
                  b3 (range 0 2 0.01)]
          (set-data chart [x (f [b1 b2 b3] x)] 1))))

  "
  ([[& slider-bindings] body]
     `(let [slider-fn# (fn ~(apply vector (map symbol (take-nth 2 slider-bindings)))
                         (do ~body))
            slider-labels# ~(apply vector (map str (take-nth 2 slider-bindings)))]
        (sliders* slider-fn# ~(apply vector (take-nth 2 (rest slider-bindings))) slider-labels#))))




(defmacro dynamic-xy-plot
  "
  Returns an xy-plot bound to sliders (which tend to appear behind the chart).
  See the sliders macro for more information.


  Examples:

    (use '(incanter core stats charts))

    (let [x (range -3 3 0.1)]
    (view (dynamic-xy-plot [mean (range -3 3 0.1)
                            sd (range 0.1 10 0.1)]
                           [x (pdf-normal x :mean mean :sd sd)]
                           :title \"Normal PDF Plot\")))

   (let [x (range -3 3 0.1)]
     (view (dynamic-xy-plot [mean (range -3 3 0.1)
                             sd (range 0.1 10 0.1)]
            (for [xi x] [xi (pdf-normal xi :mean mean :sd sd)])
            :title \"Normal PDF Plot\")))


  "
  ([[& slider-bindings] expression & options]
     `(let [chart# (xy-plot [] [] ~@options)
            sliders# (sliders ~(vec slider-bindings)
                              (set-data chart# ~expression))]
        (doall sliders#)
        (set-x-label chart# (str '~(first expression)))
        (set-y-label chart# (str '~(second expression))))))


(defmacro dynamic-scatter-plot
  "
  Returns an scatter-plot bound to sliders (which tend to appear behind the chart).
  See the sliders macro for more information.


  Examples:

  (use '(incanter core stats charts))

  (let [x (range -3 3 0.1)]
    (view (dynamic-scatter-plot [mean (range -3 3 0.1)
                                 sd (range 0.1 10 0.1)]
            [x (pdf-normal x :mean mean :sd sd)]
            :title \"Normal PDF Plot\")))


   (let [x (range -3 3 0.1)]
     (view (dynamic-scatter-plot [mean (range -3 3 0.1)
                                  sd (range 0.1 10 0.1)]
            (for [xi x] [xi (pdf-normal xi :mean mean :sd sd)])
            :title \"Normal PDF Plot\")))

  "
  ([[& slider-bindings] expression & options]
     `(let [chart# (scatter-plot [] [] ~@options)
            sliders# (sliders ~(vec slider-bindings)
                              (set-data chart# ~expression))]
        (doall sliders#)
        (set-x-label chart# (str '~(first expression)))
        (set-y-label chart# (str '~(second expression))))))



;;; CHART CUSTOMIZATION

(defn set-stroke
  "
  Examples:
    (use '(incanter core charts))

    (doto (line-chart [:a :b :c :d] [10 20 5 35])
      (set-stroke :width 4 :dash 5)
      view)

    (doto (line-chart [:a :b :c :d] [10 20 5 35])
      (add-categories [:a :b :c :d] [20 5 30 15])
      (set-stroke :width 4 :dash 5)
      (set-stroke :series 1 :width 2 :dash 10)
      view)


    (doto (function-plot sin -10 10 :step-size 0.1)
      (set-stroke :width 3 :dash 5)
      view)

    (doto (line-chart [:a :b :c :d] [10 20 5 35])
      (add-categories [:a :b :c :d] [20 5 30 15])
      (set-stroke :series 0 :width 4 :dash 5)
      (set-stroke :series 1 :width 4 :dash 5 :cap java.awt.BasicStroke/CAP_SQUARE))
  "
  ([chart & options]
    (let [{:keys [width dash series dataset cap join]
           :or {width 1.0 dash 1.0 series :all dataset 0
                cap java.awt.BasicStroke/CAP_ROUND
                join java.awt.BasicStroke/JOIN_ROUND}} (apply hash-map options)
          renderer (-> chart .getPlot (.getRenderer dataset))
          stroke (java.awt.BasicStroke. width
                                        cap
                                        join
                                        1.0
                                        (float-array 1.0 dash)
                                        0.0)]
      (if (= :all series)
        (doto renderer
          (.setAutoPopulateSeriesStroke false)
          (.setBaseStroke stroke))
        (.setSeriesStroke renderer series stroke))
      chart)))


(defn set-stroke-color
  "
  Examples:
    (use '(incanter core charts))

    (doto (line-chart [:a :b :c :d] [10 20 5 35])
      (set-stroke :width 4 :dash 5)
      (set-stroke-color java.awt.Color/blue)
      view)

    (doto (xy-plot [1 2 3] [4 5 6])
      (add-points [1 2 3] [4.1 5.1 6.1])
      (set-stroke-color java.awt.Color/black :series 0)
      (set-stroke-color java.awt.Color/red :series 1))

    (doto (function-plot sin -10 10 :step-size 0.1)
      (set-stroke :width 3 :dash 5)
      (set-stroke-color java.awt.Color/gray)
      view)

  "
([chart color & options]
   (let [{:keys [series dataset]
          :or {series 0 dataset 0}} (apply hash-map options)
          renderer (-> chart .getPlot (.getRenderer dataset))]
     (.setSeriesPaint renderer series color)
     chart)))

(defn set-point-size
  "Set the point size of a scatter plot. Use series option to apply
  point-size to only one series."
  [chart point-size & {:keys [series dataset] :or {series :all dataset 0}}]
  (let [xy (- (/ point-size 2))
        new-point (java.awt.geom.Ellipse2D$Double. xy xy point-size point-size)
        plot (.getPlot chart)
        series-count (.getSeriesCount plot)
        series-list (if (= :all series)
                      (range 0 series-count)
                      (list series))
        renderer (.getRenderer plot dataset)]
    (doseq [a-series series-list]
      (doto renderer (.setSeriesShape a-series new-point)))
    chart))

;;;; DEFAULT THEME METHODS

(defmethod set-theme-default org.jfree.data.category.DefaultCategoryDataset
  ([chart]
     (let [plot (.getPlot chart)
           renderer (.getRenderer plot)
           bar-painter (org.jfree.chart.renderer.category.StandardBarPainter.)]
       (when (some #{(type (.getRenderer (.getPlot chart)))}
                #{org.jfree.chart.renderer.category.BarRenderer
                  org.jfree.chart.renderer.category.StackedBarRenderer})
         (doto renderer
           (.setBarPainter bar-painter)
           (.setSeriesOutlinePaint 0 java.awt.Color/lightGray)
           (.setShadowVisible false)
           (.setDrawBarOutline false)))
       (set-background-default chart)
       chart)))


(defmethod set-theme-default org.jfree.data.statistics.HistogramDataset
  ([chart]
     (let [plot (.getPlot chart)
           renderer (.getRenderer plot)
           bar-painter (org.jfree.chart.renderer.xy.StandardXYBarPainter.)]
       (doto renderer
         (.setBarPainter bar-painter)
         (.setSeriesOutlinePaint 0 java.awt.Color/lightGray)
         (.setShadowVisible false)
         (.setDrawBarOutline true))
       (set-background-default chart)
       chart)))



(defmethod set-theme-default :default
  ([chart]
     (set-background-default chart)))


;;;; BW THEME METHODS

(defmethod set-theme-bw org.jfree.data.xy.XYSeriesCollection
  ([chart]
     (let [plot (.getPlot chart)
           renderer (.getRenderer plot)]
       (do
          (doto plot
           (.setBackgroundPaint java.awt.Color/white)
           (.setRangeGridlinePaint (java.awt.Color. 235 235 235))
           (.setDomainGridlinePaint (java.awt.Color. 235 235 235)))
         (doto renderer
           (.setOutlinePaint java.awt.Color/white)
           (.setPaint java.awt.Color/gray))
         chart))))


(defmethod set-theme-bw org.jfree.data.statistics.HistogramDataset
  ([chart]
     (let [plot (.getPlot chart)
           renderer (.getRenderer plot)]
       (do
          (doto plot
           (.setBackgroundPaint java.awt.Color/white)
           (.setRangeGridlinePaint (java.awt.Color. 235 235 235))
           (.setDomainGridlinePaint (java.awt.Color. 235 235 235)))
         (doto renderer
           (.setOutlinePaint java.awt.Color/white)
           (.setPaint java.awt.Color/gray))
         chart))))


(defmethod set-theme-bw org.jfree.data.statistics.DefaultBoxAndWhiskerCategoryDataset
  ([chart]
     (let [plot (.getPlot chart)
           renderer (.getRenderer plot)]
       (do
          (doto plot
           (.setBackgroundPaint java.awt.Color/white)
           (.setRangeGridlinePaint (java.awt.Color. 235 235 235))
           (.setDomainGridlinePaint (java.awt.Color. 235 235 235)))
         (doto renderer
           (.setOutlinePaint java.awt.Color/white)
           (.setPaint java.awt.Color/gray))
         chart))))


(defmethod set-theme-bw org.jfree.data.category.DefaultCategoryDataset
  ([chart]
     (let [plot (.getPlot chart)
           renderer (.getRenderer plot)]
       (do
          (doto plot
           (.setBackgroundPaint java.awt.Color/white)
           (.setRangeGridlinePaint (java.awt.Color. 235 235 235))
           (.setDomainGridlinePaint (java.awt.Color. 235 235 235)))
         (doto renderer
           (.setOutlinePaint java.awt.Color/white)
           (.setPaint java.awt.Color/gray))
         chart))))


;;;;; DEFAULT PLOT BACKGROUND SETTINGS

(defmethod set-background-default org.jfree.chart.plot.XYPlot
  ([chart]
     (let [grid-stroke (java.awt.BasicStroke. 1
                                              java.awt.BasicStroke/CAP_ROUND
                                              java.awt.BasicStroke/JOIN_ROUND
                                              1.0
                                              (float-array 2.0 1.0)
                                              0.0)
           plot (.getPlot chart)]
       (doto plot
         (.setRangeGridlineStroke grid-stroke)
         (.setDomainGridlineStroke grid-stroke)
         (.setBackgroundPaint java.awt.Color/lightGray)
         (.setBackgroundPaint (java.awt.Color. 235 235 235))
         (.setRangeGridlinePaint java.awt.Color/white)
         (.setDomainGridlinePaint java.awt.Color/white)
         (.setOutlineVisible false)
         (-> .getDomainAxis (.setAxisLineVisible false))
         (-> .getRangeAxis (.setAxisLineVisible false))
         (-> .getDomainAxis (.setLabelPaint java.awt.Color/gray))
         (-> .getRangeAxis (.setLabelPaint java.awt.Color/gray))
         (-> .getDomainAxis (.setTickLabelPaint java.awt.Color/gray))
         (-> .getRangeAxis (.setTickLabelPaint java.awt.Color/gray))
         ;; (.setDomainMinorGridlinesVisible true)
         ;; (.setRangeMinorGridlinesVisible true)
         (.setDomainZeroBaselineVisible false)
         )
       (if (= (-> plot .getDataset type)
              org.jfree.data.statistics.HistogramDataset)
         (-> plot .getRenderer (.setPaint java.awt.Color/gray)))
       (-> chart .getTitle (.setPaint java.awt.Color/gray))
       chart)))


(defmethod set-background-default org.jfree.chart.plot.CategoryPlot
  ([chart]
     (let [grid-stroke (java.awt.BasicStroke. 1
                                              java.awt.BasicStroke/CAP_ROUND
                                              java.awt.BasicStroke/JOIN_ROUND
                                              1.0
                                              (float-array 2.0 1.0)
                                              0.0)]
       (doto (.getPlot chart)
         (.setRangeGridlineStroke grid-stroke)
         (.setDomainGridlineStroke grid-stroke)
         (.setBackgroundPaint java.awt.Color/lightGray)
         (.setBackgroundPaint (java.awt.Color. 235 235 235))
         (.setRangeGridlinePaint java.awt.Color/white)
         (.setDomainGridlinePaint java.awt.Color/white)
         (.setOutlineVisible false)
         (-> .getDomainAxis (.setAxisLineVisible false))
         (-> .getRangeAxis (.setAxisLineVisible false))
         (-> .getDomainAxis (.setLabelPaint java.awt.Color/gray))
         (-> .getRangeAxis (.setLabelPaint java.awt.Color/gray))
         (-> .getDomainAxis (.setTickLabelPaint java.awt.Color/gray))
         (-> .getRangeAxis (.setTickLabelPaint java.awt.Color/gray))
         ;; (.setRangeMinorGridlinesVisible true)
         )
       (-> chart .getTitle (.setPaint java.awt.Color/gray))
       chart)))


(defmethod set-background-default org.jfree.chart.plot.PiePlot
  ([chart]
     (let [grid-stroke (java.awt.BasicStroke. 1.5
                                              java.awt.BasicStroke/CAP_ROUND
                                              java.awt.BasicStroke/JOIN_ROUND
                                              1.0
                                              (float-array 2.0 1.0)
                                              0.0)]
       (doto (.getPlot chart)
         ;; (.setRangeGridlineStroke grid-stroke)
         ;; (.setDomainGridlineStroke grid-stroke)
         (.setBackgroundPaint java.awt.Color/white)
         (.setShadowPaint java.awt.Color/white)
         (.setLabelShadowPaint java.awt.Color/white)
         (.setLabelPaint java.awt.Color/darkGray)
         (.setLabelOutlinePaint java.awt.Color/gray)
         (.setLabelBackgroundPaint (java.awt.Color. 235 235 235))
         (.setLabelLinksVisible false)
         (.setOutlineVisible false))
       (-> chart .getTitle (.setPaint java.awt.Color/gray))
       chart)))


(defmethod set-background-default :default
  ([chart]
     (let [grid-stroke (java.awt.BasicStroke. 1.5
                                              java.awt.BasicStroke/CAP_ROUND
                                              java.awt.BasicStroke/JOIN_ROUND
                                              1.0
                                              (float-array 2.0 1.0)
                                              0.0)]
       (doto (.getPlot chart)
         ;; (.setRangeGridlineStroke grid-stroke)
         ;; (.setDomainGridlineStroke grid-stroke)
         (.setBackgroundPaint java.awt.Color/lightGray)
         (.setBackgroundPaint (java.awt.Color. 235 235 235))
         ;; (.setRangeGridlinePaint java.awt.Color/white)
         ;; (.setDomainGridlinePaint java.awt.Color/white)
         (.setOutlineVisible false)
         ;; (-> .getDomainAxis (.setAxisLineVisible false))
         ;; (-> .getRangeAxis (.setAxisLineVisible false))
         ;; (-> .getDomainAxis (.setLabelPaint java.awt.Color/gray))
         ;; (-> .getRangeAxis (.setLabelPaint java.awt.Color/gray))
         ;; (-> .getDomainAxis (.setTickLabelPaint java.awt.Color/gray))
         ;; (-> .getRangeAxis (.setTickLabelPaint java.awt.Color/gray))
         ;; (.setRangeMinorGridlinesVisible true)
         )
       (-> chart .getTitle (.setPaint java.awt.Color/gray))
       chart)))



(defmulti add-subtitle
  "
  Adds a JFreeChart title object to a chart as a subtitle.

  Examples:
    (use '(incanter core charts latex))

    (doto (function-plot sin -10 10)
      (add-subtitle \"subtitle\")
      (add-subtitle (latex \" \\\\frac{(a+b)^2} {(a-b)^2}\"))
      view)

  "
  (fn [chart title] (type title)))

(defmethod add-subtitle java.awt.image.BufferedImage
  ([chart title]
     (.addSubtitle chart (org.jfree.chart.title.ImageTitle. title))
     chart))

(defmethod add-subtitle java.lang.String
  ([chart title]
     (.addSubtitle chart (org.jfree.chart.title.TextTitle. title))
     chart))

(defmethod add-subtitle :default
  ([chart title]
     (.addSubtitle chart title)
     chart))<|MERGE_RESOLUTION|>--- conflicted
+++ resolved
@@ -1142,26 +1142,6 @@
                       (data-as-list (:group-by opts) data))
           x-groups (when _group-by
                      (let [x-groupped (->> (conj-cols _x _group-by)
-<<<<<<< HEAD
-                                           ($group-by :col-1))]
-                       (->> (distinct _group-by)
-                            (map #(->>
-                                   (get x-groupped {:col-1 %})
-                                   ($ :col-0))))))
-          y-groups (when _group-by
-                     (let [y-groupped (->> (conj-cols _y _group-by)
-                                           ($group-by :col-1))]
-                       (->> (distinct _group-by)
-                            (map #(->>
-                                   (get y-groupped {:col-1 %})
-                                   ($ :col-0))))))
-          __x (in-coll (if x-groups (first x-groups) _x))
-          __y (in-coll (if y-groups (first y-groups) _y))
-          title (or (:title opts) "")
-          x-lab (or (:x-label opts) (str 'x))
-          y-lab (or (:y-label opts) (str 'y))
-          series-lab (or (:series-label opts)
-=======
                                            ($group-by 1))]
                        (->> (distinct _group-by)
                             (map #(->>
@@ -1180,7 +1160,6 @@
            x-lab (or (:x-label opts) (str 'x))
            y-lab (or (:y-label opts) (str 'y))
            series-lab (or (:series-label opts)
->>>>>>> 829607ac
                           (if x-groups
                             (format "%s, %s (0)" 'x 'y)
                             (format "%s, %s" 'x 'y)))
