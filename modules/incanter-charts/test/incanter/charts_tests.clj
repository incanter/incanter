;;; test-cases.clj -- Unit tests of Incanter functions

;; by David Edgar Liebke http://incanter.org
;; March 12, 2009

;; Copyright (c) David Edgar Liebke, 2009. All rights reserved.  The use
;; and distribution terms for this software are covered by the Eclipse
;; Public License 1.0 (http://opensource.org/licenses/eclipse-1.0.php)
;; which can be found in the file epl-v10.html at the root of this
;; distribution.  By using this software in any fashion, you are
;; agreeing to be bound by the terms of this license.  You must not
;; remove this notice, or any other, from this software.

;; CHANGE LOG
;; March 12, 2009: First version

;; to run these tests:
;; (use 'tests test-cases)
;;  need to load this file to define data variables
;; (use 'clojure.contrib.test-is)
;; then run tests
;; (run-tests 'incanter.tests.test-cases)

(ns incanter.charts-tests
  (:use clojure.test
        (incanter core stats charts datasets)))

;;;;;;;;;;;;;;;;;;;;;;;;;;;;;;;;;;;;;;;;;;;;;;;;;;;;;;;;;;;;;;;;;;;;;;;;;;;;;;;;
;; TESTS FOR incanter.charts.clj
;;;;;;;;;;;;;;;;;;;;;;;;;;;;;;;;;;;;;;;;;;;;;;;;;;;;;;;;;;;;;;;;;;;;;;;;;;;;;;;;

(def wait-timeout 3000)


(deftest bar-chart-single-row
  "Asserting that no error is thrown, for a single item dataset"
  (is (not (nil? (bar-chart 0 1 :data (to-dataset [[1 2 3]]))))))

(deftest bar-chart-single-row-with-group
  "Asserting that no error is thrown, for a single item dataset"
  (is (not (nil? (bar-chart 0 1 :data (to-dataset [[1 2 3]]) :group-by 2)))))

(deftest pie-chart-single-row
  "Asserting that no error is thrown, for a single item dataset"
  (is (not (nil? (pie-chart 0 1 :data (to-dataset [[1 2 3]]))))))

(deftest scatter-single-row
  "Asserting that no error is thrown, for a single item dataset"
  (is (not (nil? (scatter-plot 0 1 :data (to-dataset [[1 2 3]]))))))

(deftest scatter-single-row-with-group
  "Asserting that no error is thrown, for a single item dataset"
  (is (not (nil? (scatter-plot 0 1 :data (to-dataset [[1 2 3]]) :group-by 2)))))

(deftest area-chart-single-row
  "Asserting that no error is thrown, for a single item dataset"
  (is (not (nil? (area-chart 0 1 :data (to-dataset [[1 2 3]]))))))

(deftest area-chart-single-row-with-group
  "Asserting that no error is thrown, for a single item dataset"
  (is (not (nil? (area-chart 0 1 :data (to-dataset [[1 2 3]]) :group-by 2)))))

(deftest stacked-area-chart-single-row
  "Asserting that no error is thrown, for a single item dataset"
  (is (not (nil? (stacked-area-chart 0 1 :data (to-dataset [[1 2 3]]))))))

(deftest stacked-area-chart-single-row-with-group
  "Asserting that no error is thrown, for a single item dataset"
  (is (not (nil? (stacked-area-chart 0 1 :data (to-dataset [[1 2 3]]) :group-by 2)))))

(deftest stacked-bar-chart-single-row
  "Asserting that no error is thrown, for a single item dataset"
  (is (not (nil? (stacked-bar-chart 0 1 :data (to-dataset [[1 2 3]]))))))

(deftest stacked-bar-chart-single-row-with-group
  "Asserting that no error is thrown, for a single item dataset"
  (is (not (nil? (stacked-bar-chart 0 1 :data (to-dataset [[1 2 3]]) :group-by 2)))))

(deftest box-plot-single-row
  "Asserting that no error is thrown, for a single item dataset"
  (is (not (nil? (box-plot 0 :data (to-dataset [[1 2 3]]))))))

(deftest box-plot-single-row-with-group
  "Asserting that no error is thrown, for a single item dataset"
  (is (not (nil? (box-plot 0 :data (to-dataset [[1 2 3]]) :group-by 2)))))

(deftest box-plot-groups-with-single-elements
  "Asserting that no error is thrown, for a dataset that represents several groups with single element in each group."
  (is (not (nil? (box-plot 0 :data (to-dataset [[1 2 3] [4 5 6] [7 8 9]]) :group-by 2)))))

(deftest trace-plot-single-row
  "Asserting that no error is thrown, for a single item dataset"
  (is (not (nil? (trace-plot 0 :data (to-dataset [[1 2 3]]))))))

(deftest bland-altman-plot-single-row
  "Asserting that no error is thrown, for a single item dataset"
  (is (not (nil? (bland-altman-plot 0 1 :data (to-dataset [[1 2 3]]))))))

(deftest line-chart-single-row
  "Asserting that no error is thrown, for a single item dataset"
  (is (not (nil? (line-chart 0 1 :data (to-dataset [[1 2 3]]))))))

(deftest line-chart-single-row-with-group
  "Asserting that no error is thrown, for a single item dataset"
  (is (not (nil? (line-chart 0 1 :data (to-dataset [[1 2 3]]) :group-by 2)))))

(deftest histogram-single-row
  "Asserting that no error is thrown, for a single item dataset"
  (is (not (nil? (histogram 0 :data (to-dataset [[1 2 3]]))))))

(deftest xy-plot-single-row
  "Asserting that no error is thrown, for a single item dataset"
  (is (not (nil? (xy-plot 0 1 :data (to-dataset [[1 2 3]]))))))

(deftest add-histogram-single-row
  "Asserting that no error is thrown, for a single item dataset"
  (let [data (to-dataset [[1 2 3]])
        hist (histogram 0 :data data)]
  (is (not (nil? (add-histogram hist 1 :data data))))))

(deftest add-box-plot-single-row
  "Asserting that no error is thrown, for a single item dataset"
  (let [data (to-dataset [[1 2 3]])
        box (box-plot 0 :data data)]
  (is (not (nil? (add-box-plot box 1 :data data))))))

(deftest add-categories-single-row
  "Asserting that no error is thrown, for a single item dataset"
   (let [data (to-dataset [[1 2 3]])
         chart (line-chart 0 1 :data data)]
  (is (not (nil? (add-categories chart 2 1 :data data))))))

(deftest add-categories-single-row-with-group
  "Asserting that no error is thrown, for a single item dataset"
   (let [data (to-dataset [[1 2 3]])
         chart (line-chart 0 1 :data data)]
  (is (not (nil? (add-categories chart 2 1 :data data :group-by 0))))))

(deftest add-lines-single-row
  "Asserting that no error is thrown, for a single item dataset"
   (let [data (to-dataset [[1 2 3]])
         plot (scatter-plot 0 1 :data data)]
  (is (not (nil? (add-lines plot 2 1 :data data))))))

(deftest add-points-single-row
  "Asserting that no error is thrown, for a single item dataset"
   (let [data (to-dataset [[1 2 3]])
         plot (scatter-plot 0 1 :data data)]
  (is (not (nil? (add-points plot 2 1 :data data))))))

(deftest histogram-tests
  (def hw1 (view (histogram (sample-normal 1000))))
  (def hw2 (view (histogram (sample-gamma 1000))))
  (def hw3 (view (histogram (sample-uniform 1000))))
  (save (histogram (sample-normal 1000))
        (new java.io.File (System/getProperty "java.io.tmpdir")
                                "norm_hist.png"))

  (def hw4 (view (histogram (sample-gamma 1000)
                            :nbins 30
                            :title "Gamma Distribution"
                            :x-label "Value")))

  (def hist0 (histogram (sample-normal 100)))
  (def hw5 (view hist0))
  (add-histogram hist0 (sample-gamma 100))
  (set-alpha hist0 0.5)
  (Thread/sleep wait-timeout)
  (.dispose hw1)
  (.dispose hw2)
  (.dispose hw3)
  (.dispose hw4)
  (.dispose hw5)
  )


(defn scatter-tests [m]
  (def sw1 (view (scatter-plot
                  (sel m :cols 0)
                  (sel m :cols 0)
                  :series-lab "Test data col 1 versus col 2")))


  (def plot1 (scatter-plot (sample-normal 100) (sample-normal 100)))
  (def sw2 (view plot1))
  (add-points plot1 (sample-normal 100) (sample-normal 100))
  (add-points plot1 (sample-normal 100) (sample-normal 100))
  (add-points plot1 (sample-normal 100) (sample-normal 100))
  (add-points plot1 (sample-normal 100) (sample-normal 100))

  (set-title plot1 "new title")
  (set-x-label plot1 "new x label")
  (set-y-label plot1 "new y label")
  (set-point-size plot1 1 :series 0)
  (set-point-size plot1 10 :series 1)
  (set-point-size plot1 5)
  (Thread/sleep wait-timeout)
  (.dispose sw1)
  (.dispose sw2))

(deftest boxplot-tests
  (def boxplt (box-plot (sample-gamma 1000)))
  (def bw1 (view boxplt))
  (add-box-plot boxplt (sample-gamma 1000))
  (add-box-plot boxplt (sample-gamma 1000))
  (add-box-plot boxplt (sample-gamma 1000))
  (add-box-plot boxplt (sample-gamma 1000))
  (Thread/sleep wait-timeout)
  (.dispose bw1))


(deftest xy-plot-tests
  (def chart1 (xy-plot (range 100) (range 100)))
  (def cw1 (view chart1))
  (add-lines chart1 (range 100) (mult 1/2 (range 100)))


  (def x1 (range -10 10 0.01))
  (def chart2 (xy-plot x1 (pow x1 2)))
  (def cw2 (view chart2))
  (add-lines chart2 x1 (mult 1/2 (pow x1 2)))


  (def x2 (range 0 4 0.01))
  (def chart2 (xy-plot x2 (exp x1)))
  (def cw3 (view chart2))
  (Thread/sleep wait-timeout)
  (.dispose cw1)
  (.dispose cw2)
  (.dispose cw3))

(deftest time-series-plot-tests
  (def epoch 0)
  (defn num-years-to-milliseconds [x]
    (* 365 24 60 60 1000 x))
  (def dates (map num-years-to-milliseconds (range 100)))
  (def chart1 (time-series-plot dates (range 100)))
  (def cw1 (view chart1))
  (add-lines chart1 dates (mult 1/2 (range 100)))

  (def chart2 (time-series-plot (take 10 dates) (mult 1/2 (range 10))
               :y-label "number of units"
               :x-label "years"
               :title "Units Sold"))
  (def cw2 (view chart2))
  (Thread/sleep wait-timeout)
  (.dispose cw1)
  (.dispose cw2))


(defn bar-chart-tests []
  (def data (get-dataset :co2))
  (def grass-type (sel data :cols 1))
  (def treatment-type (sel data :cols 2))
  (def uptake (sel data :cols 4))
  (def bw1 (view (bar-chart grass-type uptake
                            :title "CO2 Uptake"
                            :group-by treatment-type
                            :x-label "Grass Types" :y-label "Uptake"
                            :legend true)))


  (def data (get-dataset :airline-passengers))
  (def years (sel data :cols 0))
  (def months (sel data :cols 2))
  (def passengers (sel data :cols 1))
  (def bw2 (view (bar-chart years passengers :group-by months :legend true)))
  (def bw3 (view (bar-chart months passengers :group-by years :legend true)))
  (Thread/sleep wait-timeout)
  (.dispose bw1)
  (.dispose bw2)
  (.dispose bw3))

(deftest pie-chart-tests
  (def pw1 (view (pie-chart ["a" "b" "c"] [10 20 30])))
  (Thread/sleep wait-timeout)
  (.dispose pw1))

(defn line-chart-tests []
  (def data (get-dataset :airline-passengers))
  (def years (sel data :cols 0))
  (def months (sel data :cols 2))
  (def passengers (sel data :cols 1))
  (def lw1 (view (line-chart years passengers :group-by months :legend true)))
  (def lw2 (view (line-chart months passengers :group-by years :legend true)))


  (def seasons (mapcat identity (repeat 3 ["winter" "spring" "summer" "fall"])))
  (def years (mapcat identity (repeat 4 [2007 2008 2009])))
  (def x (sample-uniform 12 :integers true :max 100))
  (def lw3 (view (line-chart years x :group-by seasons :legend true)))
  (Thread/sleep wait-timeout)
  (.dispose lw1)
  (.dispose lw2)
  (.dispose lw3))


(deftest function-plot-tests
  (def fw1 (view (function-plot sin (- Math/PI) Math/PI)))
  (def fw2 (view (function-plot pdf-normal -3 3)))

  (defn cubic [x] (+ (* x x x) (* 2 x x) (* 2 x) 3))
  (def fw3 (view (function-plot cubic -10 10)))
  (Thread/sleep wait-timeout)
  (.dispose fw1)
  (.dispose fw2)
  (.dispose fw3))


(deftest heat-map-tests
  (defn f [x y] (sin (sqrt (plus (sq x) (sq y)))))
  (def hw1 (view (heat-map f -10 10 -10 10)))
  (def hw2 (view (heat-map f -10 10 -10 10 :color? false)))
  (Thread/sleep wait-timeout)
  (.dispose hw1)
  (.dispose hw2))

(deftest candle-stick-tests
  (let [test-data1 (incanter.core/dataset
                                         (map
                                          (fn [day]
                                            (let [open (+ day (rand-int 10))
                                                  close (+ day (rand-int 10))
                                                  high (+ (max open close) (rand-int 10))
                                                  low (- (min open close) (rand-int 10))
                                                  volume (rand-int 1000000)]
                                              {:date (java.util.Date. 2011 10 day)
                                               :high high
                                               :low low
                                               :open open
                                               :close close
                                               :volume volume}))
                                          (range 1 31)))
        test-data2 (incanter.core/dataset
                                          (map
                                           (fn [day]
                                             (let [open (+ day (rand-int 10))
                                                   close (+ day (rand-int 10))
                                                   high (+ (max open close) (rand-int 10))
                                                   low (- (min open close) (rand-int 10))
                                                   volume (rand-int 1000000)]
                                               {:date (str "2011-10-" day)
                                                :high high
                                                :low low
                                                :open open
                                                :close close
                                                :volume volume}))
                                          (range 1 31)))
        fw1 (view (candle-stick-plot :data test-data1))
        fw2 (view (candle-stick-plot :data test-data2))]
    (Thread/sleep wait-timeout)
    (.dispose fw1)
    (.dispose fw2)))



(deftest annotations-tests
  (def x (range (* -2 Math/PI) (* 2 Math/PI) 0.01))
  (def plot (xy-plot x (sin x)))
  (def aw1 (view plot))
  ;; annotate the plot
  (doto plot
    (add-pointer (- Math/PI) (sin (- Math/PI)) :text "(-pi, (sin -pi))")
    (add-pointer Math/PI (sin Math/PI) :text "(pi, (sin pi))" :angle :ne)
    (add-pointer (* 1/2 Math/PI) (sin (* 1/2 Math/PI)) :text "(pi/2, (sin pi/2))" :angle :south))

  ;; try the different angle options
  (add-pointer plot 0 0 :text "north" :angle :north)
  (add-pointer plot 0 0 :text "nw" :angle :nw)
  (add-pointer plot 0 0 :text "ne" :angle :ne)
  (add-pointer plot 0 0 :text "west" :angle :west)
  (add-pointer plot 0 0 :text "east" :angle :east)
  (add-pointer plot 0 0 :text "south" :angle :south)
  (add-pointer plot 0 0 :text "sw" :angle :sw)
  (add-pointer plot 0 0 :text "se" :angle :se)

  (add-text plot -5 -0.75 "-5, -0.75")

  (add-polygon plot [[(- Math/PI) -1] [Math/PI -1] [Math/PI 1] [(- Math/PI) 1]])
  (Thread/sleep wait-timeout)
  (.dispose aw1)
  )

(deftest log-axis-tests
  (let [a10 (log-axis)]
    (is (isa? (type a10) org.jfree.chart.axis.ValueAxis))
    (is (= "1" (.. a10 (getStandardTickUnits) (get 0) (valueToString 1.0)))))
  (let [a2 (log-axis :base 2, :label "my precious", :int-ticks? false)]
    (is (= 2.0 (.getBase a2)))
    (is (= "my precious" (.getLabel a2)))
    (is (= "10^0.0" (.. a2 (getStandardTickUnits) (get 0) (valueToString 1.0))))))

(deftest set-axis-tests
  (let [make-xy #(xy-plot (range 1) (range 1))
        pie-chart (pie-chart ["a"] [10])
        scatter-chart (scatter-plot [4] [2])
        axis (log-axis)]
    (testing "chart with X log axis"
      (let [ch (set-axis (make-xy) :x axis)]
        (is (= axis (.. ch (getPlot) (getDomainAxis))))
        (is (not= axis (.. ch (getPlot) (getRangeAxis))))))
    (testing "chart with Y log axis"
      (let [ch (set-axis (make-xy) :y axis)]
        (is (not= axis (.. ch (getPlot) (getDomainAxis))))
        (is (= axis (.. ch (getPlot) (getRangeAxis))))))
    (testing "Another XY-like chart"
      (is (= axis (.. (set-axis scatter-chart :x axis)
                      (getPlot)
                      (getDomainAxis)))))
    (testing "unsupported chart type"
      (try
        (set-axis pie-chart :x axis)
        (assert false "Should have failed for set-axis doesn't support PieChart")
        (catch AssertionError e)))))

<<<<<<< HEAD
(deftest comliance-test
  (doseq [impl [:vectorz :ndarray :persistent-vector]]
    (set-current-implementation impl)
    (println (str "compliance test " impl))
    (let [m (matrix [[39      10 ]
                     [51      20 ]
                     [60      30 ]
                     [64      40 ]
                     [73      50 ]
                     [83      60 ]
                     [90      70 ]
                     [93      80 ]
                     [99      90 ]
                     [105     100]
                     [110     110]
                     [111     120]
                     [113     130]
                     [117     140]
                     [120     150]
                     [125     160]
                     [130     170]
                     [133     180]
                     [133     190]
                     [134     200]
                     [138     210]
                     [140     220]
                     [145     230]
                     [146     240]
                     [148     250]])]
      (scatter-tests m)
      (bar-chart-tests)
      (line-chart-tests))))
=======
(deftest extend-line-tests
  (let [chart (xy-plot [1 2 3 4] [1 2 3 4] :series-label :series1)]
    (extend-line chart [5 6 7] [10 11 12] :series-label :series1)
    (extend-line chart [1 2 3 4 5] [5 6 7 8 9] :series-label :series2)
    (is (= (has-series? chart :series2) true))
    (remove-series chart :series2)
    (is (= (has-series? chart :series2) false))))

; (run-tests)
>>>>>>> 1b196533
<|MERGE_RESOLUTION|>--- conflicted
+++ resolved
@@ -413,7 +413,16 @@
         (assert false "Should have failed for set-axis doesn't support PieChart")
         (catch AssertionError e)))))
 
-<<<<<<< HEAD
+(deftest extend-line-tests
+  (let [chart (xy-plot [1 2 3 4] [1 2 3 4] :series-label :series1)]
+    (extend-line chart [5 6 7] [10 11 12] :series-label :series1)
+    (extend-line chart [1 2 3 4 5] [5 6 7 8 9] :series-label :series2)
+    (is (= (has-series? chart :series2) true))
+    (remove-series chart :series2)
+    (is (= (has-series? chart :series2) false))))
+
+;; (run-tests)
+
 (deftest comliance-test
   (doseq [impl [:vectorz :ndarray :persistent-vector]]
     (set-current-implementation impl)
@@ -445,15 +454,4 @@
                      [148     250]])]
       (scatter-tests m)
       (bar-chart-tests)
-      (line-chart-tests))))
-=======
-(deftest extend-line-tests
-  (let [chart (xy-plot [1 2 3 4] [1 2 3 4] :series-label :series1)]
-    (extend-line chart [5 6 7] [10 11 12] :series-label :series1)
-    (extend-line chart [1 2 3 4 5] [5 6 7 8 9] :series-label :series2)
-    (is (= (has-series? chart :series2) true))
-    (remove-series chart :series2)
-    (is (= (has-series? chart :series2) false))))
-
-; (run-tests)
->>>>>>> 1b196533
+      (line-chart-tests))))