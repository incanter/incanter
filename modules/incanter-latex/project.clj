--- conflicted
+++ resolved
@@ -1,8 +1,4 @@
-<<<<<<< HEAD
-(defproject incanter/incanter-latex "1.5.8-SNAPSHOT"
-=======
 (defproject incanter/incanter-latex "1.9.4-SNAPSHOT"
->>>>>>> 829607ac
   :description "Library for rendering LaTeX math equations using the jLateXMath library."
   :url "http://incanter.org/"
   :license {:name "Eclipse Public License"
@@ -11,12 +7,6 @@
         :url "https://github.com/incanter/incanter"
         :dir "modules/incanter-latex"}
   :min-lein-version "2.0.0"
-<<<<<<< HEAD
-  :dependencies [[incanter/incanter-charts "1.5.8-SNAPSHOT"]
-                 [org.clojure/clojure "1.5.1"]
-                 [org.scilab.forge/jlatexmath "0.9.6"]]
-=======
   :dependencies [[incanter/incanter-charts "1.9.4-SNAPSHOT"]
                  [org.scilab.forge/jlatexmath "1.0.6"]]
->>>>>>> 829607ac
   )