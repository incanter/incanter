--- conflicted
+++ resolved
@@ -1,8 +1,4 @@
-<<<<<<< HEAD
-(defproject incanter/incanter-svg "1.5.8-SNAPSHOT"
-=======
 (defproject incanter/incanter-svg "1.9.3-SNAPSHOT"
->>>>>>> bd34a0fd
   :description "Incanter-svg is the SVG module of the Incanter project."
   :url "http://incanter.org/"
   :license {:name "Eclipse Public License"
@@ -11,20 +7,10 @@
         :url "https://github.com/incanter/incanter"
         :dir "modules/incanter-svg"}
   :min-lein-version "2.0.0"
-<<<<<<< HEAD
-  :dependencies [[incanter/incanter-charts "1.5.8-SNAPSHOT"]
-                 [org.clojure/clojure "1.5.1"]
-                  [org.apache.xmlgraphics/batik-dom "1.7"]
-                  [org.apache.xmlgraphics/batik-svggen "1.7"]
-                  [org.apache.xmlgraphics/batik-awt-util "1.7"]
-                  [org.apache.xmlgraphics/batik-util "1.7"]
-                  [org.apache.xmlgraphics/batik-xml "1.7"]]
-=======
   :dependencies [[incanter/incanter-charts "1.9.3-SNAPSHOT"]
                  [org.apache.xmlgraphics/batik-dom "1.9.1"]
                   [org.apache.xmlgraphics/batik-svggen "1.9.1"]
                   [org.apache.xmlgraphics/batik-awt-util "1.9.1"]
                   [org.apache.xmlgraphics/batik-util "1.9.1"]
                   [org.apache.xmlgraphics/batik-xml "1.9.1"]]
->>>>>>> bd34a0fd
   )