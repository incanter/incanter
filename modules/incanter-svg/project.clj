<<<<<<< HEAD
(defproject incanter/incanter-svg "1.9.0-SNAPSHOT"
=======
(defproject incanter/incanter-svg "1.5.6-SNAPSHOT"
>>>>>>> be3bb880
  :description "Incanter-svg is the SVG module of the Incanter project."
  :url "http://incanter.org/"
  :license {:name "Eclipse Public License"
            :url "http://www.eclipse.org/legal/epl-v10.html"}
  :scm {:name "git"
        :url "https://github.com/incanter/incanter"
        :dir "modules/incanter-svg"}
  :min-lein-version "2.0.0"
<<<<<<< HEAD
  :dependencies [[incanter/incanter-charts "1.9.0-SNAPSHOT"]
=======
  :dependencies [[incanter/incanter-charts "1.5.6-SNAPSHOT"]
>>>>>>> be3bb880
                 [org.clojure/clojure "1.5.1"]
                  [org.apache.xmlgraphics/batik-dom "1.7"]
                  [org.apache.xmlgraphics/batik-svggen "1.7"]
                  [org.apache.xmlgraphics/batik-awt-util "1.7"]
                  [org.apache.xmlgraphics/batik-util "1.7"]
                  [org.apache.xmlgraphics/batik-xml "1.7"]]
  )<|MERGE_RESOLUTION|>--- conflicted
+++ resolved
@@ -1,8 +1,4 @@
-<<<<<<< HEAD
 (defproject incanter/incanter-svg "1.9.0-SNAPSHOT"
-=======
-(defproject incanter/incanter-svg "1.5.6-SNAPSHOT"
->>>>>>> be3bb880
   :description "Incanter-svg is the SVG module of the Incanter project."
   :url "http://incanter.org/"
   :license {:name "Eclipse Public License"
@@ -11,11 +7,7 @@
         :url "https://github.com/incanter/incanter"
         :dir "modules/incanter-svg"}
   :min-lein-version "2.0.0"
-<<<<<<< HEAD
   :dependencies [[incanter/incanter-charts "1.9.0-SNAPSHOT"]
-=======
-  :dependencies [[incanter/incanter-charts "1.5.6-SNAPSHOT"]
->>>>>>> be3bb880
                  [org.clojure/clojure "1.5.1"]
                   [org.apache.xmlgraphics/batik-dom "1.7"]
                   [org.apache.xmlgraphics/batik-svggen "1.7"]
