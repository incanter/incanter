--- conflicted
+++ resolved
@@ -1,8 +1,4 @@
-<<<<<<< HEAD
-(defproject incanter/incanter-zoo "1.5.8-SNAPSHOT"
-=======
 (defproject incanter/incanter-zoo "1.9.3-SNAPSHOT"
->>>>>>> bd34a0fd
   :description "Incanter Zoo is a port of Zoo from R."
   :url "http://incanter.org/"
   :license {:name "Eclipse Public License"
@@ -11,14 +7,8 @@
         :url "https://github.com/incanter/incanter"
         :dir "modules/incanter-zoo"}
   :min-lein-version "2.0.0"
-<<<<<<< HEAD
-  :dependencies [[incanter/incanter-io "1.5.8-SNAPSHOT"]
-                 [org.clojure/clojure "1.5.1"]
-                 [clj-time "0.6.0"
-=======
   :dependencies [[incanter/incanter-io "1.9.3-SNAPSHOT"]
                  [clj-time "0.14.0"
->>>>>>> bd34a0fd
                   :exclusions [org.clojure/clojure
                                org.clojure/clojure-contrib]]]
   :profiles {:dev {:dependencies [[clatrix "0.5.0" :exclusions [org.clojure/clojure net.mikera/core.matrix]]
