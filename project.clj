--- conflicted
+++ resolved
@@ -5,18 +5,6 @@
             :url "http://www.eclipse.org/legal/epl-v10.html"}
   :scm {:name "git" :url "https://github.com/liebke/incanter"}
   :min-lein-version "2.0.0"
-<<<<<<< HEAD
-  :dependencies [[incanter/incanter-core "1.4.2"]
-                 [incanter/incanter-io "1.4.2"]
-                 [incanter/incanter-charts "1.4.2"]
-                 [incanter/incanter-mongodb "1.4.2"]
-                 [incanter/incanter-pdf "1.4.2"]
-                 [incanter/incanter-latex "1.4.2"]
-                 [incanter/incanter-excel "1.4.2"]
-                 [incanter/incanter-sql "1.4.2"]
-                 [incanter/incanter-zoo "1.4.2"]
-                 [incanter/incanter-interpolation "1.4.2"]
-=======
   :dependencies [[incanter/incanter-core "1.5.0-SNAPSHOT"]
                  [incanter/incanter-io "1.5.0-SNAPSHOT"]
                  [incanter/incanter-charts "1.5.0-SNAPSHOT"]
@@ -26,7 +14,7 @@
                  [incanter/incanter-excel "1.5.0-SNAPSHOT"]
                  [incanter/incanter-sql "1.5.0-SNAPSHOT"]
                  [incanter/incanter-zoo "1.5.0-SNAPSHOT"]
->>>>>>> 1ea375c5
+                 [incanter/incanter-interpolation "1.5.0-SNAPSHOT"]
                  [swingrepl "1.3.0"
                   :exclusions [org.clojure/clojure
                                org.clojure/clojure-contrib]]
